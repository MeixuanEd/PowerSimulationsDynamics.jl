"""
Initialitation of model of 0-state synchronous (classic model) machine in Julia.
Refer to Power System Modelling and Scripting by F. Milano for the equations
"""
function initialize_mach_shaft!(
    device_states,
    device::PSY.DynamicGenerator{PSY.BaseMachine, S, A, TG, P},
) where {S <: PSY.Shaft, A <: PSY.AVR, TG <: PSY.TurbineGov, P <: PSY.PSS}
    #PowerFlow Data
    static_gen = PSY.get_static_injector(device)
    P0 = PSY.get_active_power(static_gen)
    Q0 = PSY.get_reactive_power(static_gen)
    Vm = PSY.get_magnitude(PSY.get_bus(static_gen))
    θ = PSY.get_angle(PSY.get_bus(static_gen))
    S0 = P0 + Q0 * 1im
    V_R = Vm * cos(θ)
    V_I = Vm * sin(θ)
    V = V_R + V_I * 1im
    I = conj(S0 / V)

    #Machine Data
    machine = PSY.get_machine(device)
    R = PSY.get_R(machine)
    #Assumption of Classical Machine: Xq = Xd_p
    Xd_p = PSY.get_Xd_p(machine)

    δ0 = angle(V + (R + Xd_p * 1im) * I)
    ω0 = 1.0
    τm0 = real(V * conj(I))
    #To solve: δ, τm, Vf0
    function f!(out, x)
        δ = x[1]
        τm = x[2]
        Vf0 = x[3]

        V_dq = ri_dq(δ) * [V_R; V_I]
        i_d = (1.0 / (R^2 + Xd_p^2)) * (Xd_p * (Vf0 - V_dq[2]) - R * V_dq[1])  #15.36
        i_q = (1.0 / (R^2 + Xd_p^2)) * (Xd_p * V_dq[1] + R * (Vf0 - V_dq[2])) #15.36
        Pe = (V_dq[1] + R * i_d) * i_d + (V_dq[2] + R * i_q) * i_q
        out[1] = τm - Pe #Mechanical Torque
        out[2] = P0 - (V_dq[1] * i_d + V_dq[2] * i_q) #Output Power
        out[3] = Q0 - (V_dq[2] * i_d - V_dq[1] * i_q) #Output Reactive Power
    end
    x0 = [δ0, τm0, 1.0]
    sol = NLsolve.nlsolve(f!, x0)
    if !NLsolve.converged(sol)
        @warn("Initialization in Synch. Machine failed")
    else
        sol_x0 = sol.zero
        #Update terminal voltages
        get_inner_vars(device)[VR_gen_var] = V_R
        get_inner_vars(device)[VI_gen_var] = V_I
        #Update δ and ω of Shaft. Works for every Shaft.
        shaft_ix = get_local_state_ix(device, S)
        shaft_states = @view device_states[shaft_ix]
        shaft_states[1] = sol_x0[1] #δ
        shaft_states[2] = ω0 #ω
        #Update Mechanical and Electrical Torque on Generator
        get_inner_vars(device)[τe_var] = sol_x0[2]
        get_inner_vars(device)[τm_var] = sol_x0[2]
        #Not necessary to update Vf for AVR in Base Machine. Update eq_p:
        PSY.set_eq_p!(machine, sol_x0[3])
        get_inner_vars(device)[Vf_var] = sol_x0[3]
    end
end

"""
Initialitation of model of 2-state (One d- and One q-) synchronous machine in Julia.
Refer to Power System Modelling and Scripting by F. Milano for the equations
"""
function initialize_mach_shaft!(
    device_states,
    device::PSY.DynamicGenerator{PSY.OneDOneQMachine, S, A, TG, P},
) where {S <: PSY.Shaft, A <: PSY.AVR, TG <: PSY.TurbineGov, P <: PSY.PSS}
    #PowerFlow Data
    static_gen = PSY.get_static_injector(device)
    P0 = PSY.get_active_power(static_gen)
    Q0 = PSY.get_reactive_power(static_gen)
    Vm = PSY.get_magnitude(PSY.get_bus(static_gen))
    θ = PSY.get_angle(PSY.get_bus(static_gen))
    S0 = P0 + Q0 * 1im
    V_R = Vm * cos(θ)
    V_I = Vm * sin(θ)
    V = V_R + V_I * 1im
    I = conj(S0 / V)

    #Machine Data
    machine = PSY.get_machine(device)
    R = PSY.get_R(machine)
    Xd = PSY.get_Xd(machine)
    Xq = PSY.get_Xq(machine)
    Xd_p = PSY.get_Xd_p(machine)
    Xq_p = PSY.get_Xq_p(machine)

    #States of OneDOneQMachine are [1] eq_p and [2] ed_p
    δ0 = angle(V + (R + Xq * 1im) * I)
    ω0 = 1.0
    τm0 = real(V * conj(I))
    #To solve: δ, τm, Vf0, eq_p, ed_p
    function f!(out, x)
        δ = x[1]
        τm = x[2]
        Vf0 = x[3]
        eq_p = x[4]
        ed_p = x[5]

        V_dq = ri_dq(δ) * [V_R; V_I]
        i_d = (1.0 / (R^2 + Xd_p * Xq_p)) * (Xq_p * (eq_p - V_dq[2]) + R * (ed_p - V_dq[1]))  #15.32
        i_q =
            (1.0 / (R^2 + Xd_p * Xq_p)) * (-Xd_p * (ed_p - V_dq[1]) + R * (eq_p - V_dq[2]))  #15.32
        Pe = (V_dq[1] + R * i_d) * i_d + (V_dq[2] + R * i_q) * i_q
        out[1] = τm - Pe #Mechanical Torque
        out[2] = P0 - (V_dq[1] * i_d + V_dq[2] * i_q) #Output Power
        out[3] = Q0 - (V_dq[2] * i_d - V_dq[1] * i_q) #Output Reactive Power
        out[4] = -eq_p - (Xd - Xd_p) * i_d + Vf0 #∂(eq_p)/∂t
        out[5] = -ed_p + (Xq - Xq_p) * i_q #∂(ed_p)/∂t
    end
    V_dq0 = ri_dq(δ0) * [V_R; V_I]
    x0 = [δ0, τm0, 1.0, V_dq0[2], V_dq0[1]]
    sol = NLsolve.nlsolve(f!, x0)
    if !NLsolve.converged(sol)
        @warn("Initialization in Synch. Machine failed")
    else
        sol_x0 = sol.zero
        #Update terminal voltages
        get_inner_vars(device)[VR_gen_var] = V_R
        get_inner_vars(device)[VI_gen_var] = V_I
        #Update δ and ω of Shaft. Works for every Shaft.
        shaft_ix = get_local_state_ix(device, S)
        shaft_states = @view device_states[shaft_ix]
        shaft_states[1] = sol_x0[1] #δ
        shaft_states[2] = ω0 #ω
        #Update Mechanical and Electrical Torque on Generator
        get_inner_vars(device)[τe_var] = sol_x0[2]
        get_inner_vars(device)[τm_var] = sol_x0[2]
        #Update Vf for AVR in OneDOneQ Machine.
        get_inner_vars(device)[Vf_var] = sol_x0[3]
        #Update eq_p and ed_p for Machine
        machine_ix = get_local_state_ix(device, PSY.OneDOneQMachine)
        machine_states = @view device_states[machine_ix]
        machine_states[1] = sol_x0[4] #eq_p
        machine_states[2] = sol_x0[5] #ed_p
    end
end

"""
Initialitation of model of 6-state (Marconato) synchronous machine in Julia.
Refer to Power System Modelling and Scripting by F. Milano for the equations
"""
function initialize_mach_shaft!(
    device_states,
    device::PSY.DynamicGenerator{PSY.MarconatoMachine, S, A, TG, P},
) where {S <: PSY.Shaft, A <: PSY.AVR, TG <: PSY.TurbineGov, P <: PSY.PSS}
    #PowerFlow Data
    static_gen = PSY.get_static_injector(device)
    P0 = PSY.get_active_power(static_gen)
    Q0 = PSY.get_reactive_power(static_gen)
    Vm = PSY.get_magnitude(PSY.get_bus(static_gen))
    θ = PSY.get_angle(PSY.get_bus(static_gen))
    S0 = P0 + Q0 * 1im
    V_R = Vm * cos(θ)
    V_I = Vm * sin(θ)
    V = V_R + V_I * 1im
    I = conj(S0 / V)

    #Machine Data
    machine = PSY.get_machine(device)
    R = PSY.get_R(machine)
    Xd = PSY.get_Xd(machine)
    Xq = PSY.get_Xq(machine)
    Xd_p = PSY.get_Xd_p(machine)
    Xq_p = PSY.get_Xq_p(machine)
    Xd_pp = PSY.get_Xd_pp(machine)
    Xq_pp = PSY.get_Xq_pp(machine)
    T_AA = PSY.get_T_AA(machine)
    Td0_p = PSY.get_Td0_p(machine)
    γd = PSY.get_γd(machine)
    γq = PSY.get_γq(machine)

    #States of MarconatoMachine are [1] ψq, [2] ψd, [3] eq_p, [4] ed_p, [5] eq_pp and [6] ed_pp
    δ0 = angle(V + (R + Xq * 1im) * I)
    ω0 = 1.0
    τm0 = real(V * conj(I))
    #To solve: δ, τm, Vf0, eq_p, ed_p
    function f!(out, x)
        δ = x[1]
        τm = x[2]
        Vf0 = x[3]
        ψq = x[4]
        ψd = x[5]
        eq_p = x[6]
        ed_p = x[7]
        eq_pp = x[8]
        ed_pp = x[9]

        V_dq = ri_dq(δ) * [V_R; V_I]
        i_d = (1.0 / Xd_pp) * (eq_pp - ψd)      #15.18
        i_q = (1.0 / Xq_pp) * (-ed_pp - ψq)     #15.18
        τ_e = ψd * i_q - ψq * i_d               #15.6
        out[1] = τm - τ_e #Mechanical Torque
        out[2] = P0 - (V_dq[1] * i_d + V_dq[2] * i_q) #Output Power
        out[3] = Q0 - (V_dq[2] * i_d - V_dq[1] * i_q) #Output Reactive Power
        out[4] = R * i_q - ω0 * ψd + V_dq[2]                                    #15.9 ψq
        out[5] = R * i_d + ω0 * ψq + V_dq[1]                                    #15.9 ψd
        out[6] = -eq_p - (Xd - Xd_p - γd) * i_d + (1 - (T_AA / Td0_p)) * Vf0    #15.16 eq_p
        out[7] = -ed_p + (Xq - Xq_p - γq) * i_q                                 #15.16 ed_p
        out[8] = -eq_pp + eq_p - (Xd_p - Xd_pp + γd) * i_d + (T_AA / Td0_p) * Vf0       #15.16 eq_pp
        out[9] = -ed_pp + ed_p + (Xq_p - Xq_pp + γq) * i_q #15.16 ed_pp
    end

    V_dq0 = ri_dq(δ0) * [V_R; V_I]
    x0 = [δ0, τm0, 1.0, V_dq0[1], V_dq0[2], V_dq0[2], V_dq0[1], V_dq0[2], V_dq0[1]]
    sol = NLsolve.nlsolve(f!, x0)
    if !NLsolve.converged(sol)
        @warn("Initialization in Synch. Machine failed")
    else
        sol_x0 = sol.zero
        #Update terminal voltages
        get_inner_vars(device)[VR_gen_var] = V_R
        get_inner_vars(device)[VI_gen_var] = V_I
        #Update δ and ω of Shaft. Works for every Shaft.
        shaft_ix = get_local_state_ix(device, S)
        shaft_states = @view device_states[shaft_ix]
        shaft_states[1] = sol_x0[1] #δ
        shaft_states[2] = ω0 #ω
        #Update Mechanical and Electrical Torque on Generator
        get_inner_vars(device)[τe_var] = sol_x0[2]
        get_inner_vars(device)[τm_var] = sol_x0[2]
        #Update Vf for AVR in OneDOneQ Machine.
        get_inner_vars(device)[Vf_var] = sol_x0[3]
        #Update states for Machine
        machine_ix = get_local_state_ix(device, PSY.MarconatoMachine)
        machine_states = @view device_states[machine_ix]
        machine_states[1] = sol_x0[4] #ψq
        machine_states[2] = sol_x0[5] #ψd
        machine_states[3] = sol_x0[6] #eq_p
        machine_states[4] = sol_x0[7] #ed_p
        machine_states[5] = sol_x0[8] #eq_pp
        machine_states[6] = sol_x0[9] #ed_pp
        #Update fluxes inner vars
        get_inner_vars(device)[ψq_var] = sol_x0[4]
        get_inner_vars(device)[ψd_var] = sol_x0[5]
    end
end

"""
Initialitation of model of 4-state (Simple Marconato) synchronous machine in Julia.
Refer to Power System Modelling and Scripting by F. Milano for the equations
"""
function initialize_mach_shaft!(
    device_states,
    device::PSY.DynamicGenerator{PSY.SimpleMarconatoMachine, S, A, TG, P},
) where {S <: PSY.Shaft, A <: PSY.AVR, TG <: PSY.TurbineGov, P <: PSY.PSS}
    #PowerFlow Data
    static_gen = PSY.get_static_injector(device)
    P0 = PSY.get_active_power(static_gen)
    Q0 = PSY.get_reactive_power(static_gen)
    Vm = PSY.get_magnitude(PSY.get_bus(static_gen))
    θ = PSY.get_angle(PSY.get_bus(static_gen))
    S0 = P0 + Q0 * 1im
    V_R = Vm * cos(θ)
    V_I = Vm * sin(θ)
    V = V_R + V_I * 1im
    I = conj(S0 / V)

    #Machine Data
    machine = PSY.get_machine(device)
    R = PSY.get_R(machine)
    Xd = PSY.get_Xd(machine)
    Xq = PSY.get_Xq(machine)
    Xd_p = PSY.get_Xd_p(machine)
    Xq_p = PSY.get_Xq_p(machine)
    Xd_pp = PSY.get_Xd_pp(machine)
    Xq_pp = PSY.get_Xq_pp(machine)
    T_AA = PSY.get_T_AA(machine)
    Td0_p = PSY.get_Td0_p(machine)
    γd = PSY.get_γd(machine)
    γq = PSY.get_γq(machine)

    #States of SimpleMarconatoMachine are [1] eq_p, [2] ed_p, [3] eq_pp and [4] ed_pp
    δ0 = angle(V + (R + Xq * 1im) * I)
    ω0 = 1.0
    τm0 = real(V * conj(I))
    #To solve: δ, τm, Vf0, eq_p, ed_p
    function f!(out, x)
        δ = x[1]
        τm = x[2]
        Vf0 = x[3]
        eq_p = x[4]
        ed_p = x[5]
        eq_pp = x[6]
        ed_pp = x[7]

        V_dq = ri_dq(δ) * [V_R; V_I]
        i_d =
            (1.0 / (R^2 + Xd_pp * Xq_pp)) *
            (Xq_pp * (eq_pp - V_dq[2]) + R * (ed_pp - V_dq[1]))      #15.25
        i_q =
            (1.0 / (R^2 + Xd_pp * Xq_pp)) *
            (-Xd_pp * (ed_pp - V_dq[1]) + R * (eq_pp - V_dq[2]))      #15.25
        Pe = (V_dq[1] + R * i_d) * i_d + (V_dq[2] + R * i_q) * i_q
        out[1] = τm - Pe #Mechanical Torque
        out[2] = P0 - (V_dq[1] * i_d + V_dq[2] * i_q) #Output Power
        out[3] = Q0 - (V_dq[2] * i_d - V_dq[1] * i_q) #Output Reactive Power
        out[4] = -eq_p - (Xd - Xd_p - γd) * i_d + (1 - (T_AA / Td0_p)) * Vf0             #15.16 eq_p
        out[5] = -ed_p + (Xq - Xq_p - γq) * i_q                                         #15.16 ed_p
        out[6] = -eq_pp + eq_p - (Xd_p - Xd_pp + γd) * i_d + (T_AA / Td0_p) * Vf0        #15.16 eq_pp
        out[7] = -ed_pp + ed_p + (Xq_p - Xq_pp + γq) * i_q                              #15.16 ed_pp
    end
    V_dq0 = ri_dq(δ0) * [V_R; V_I]
    x0 = [δ0, τm0, 1.0, V_dq0[2], V_dq0[1], V_dq0[2], V_dq0[1]]
    sol = NLsolve.nlsolve(f!, x0)
    if !NLsolve.converged(sol)
        @warn("Initialization in Synch. Machine failed")
    else
        sol_x0 = sol.zero
        #Update terminal voltages
        get_inner_vars(device)[VR_gen_var] = V_R
        get_inner_vars(device)[VI_gen_var] = V_I
        #Update δ and ω of Shaft. Works for every Shaft.
        shaft_ix = get_local_state_ix(device, S)
        shaft_states = @view device_states[shaft_ix]
        shaft_states[1] = sol_x0[1] #δ
        shaft_states[2] = ω0 #ω
        #Update Mechanical and Electrical Torque on Generator
        get_inner_vars(device)[τe_var] = sol_x0[2]
        get_inner_vars(device)[τm_var] = sol_x0[2]
        #Update Vf for AVR in OneDOneQ Machine.
        get_inner_vars(device)[Vf_var] = sol_x0[3]
        #Update eq_p and ed_p for Machine
        machine_ix = get_local_state_ix(device, PSY.SimpleMarconatoMachine)
        machine_states = @view device_states[machine_ix]
        machine_states[1] = sol_x0[4] #eq_p
        machine_states[2] = sol_x0[5] #ed_p
        machine_states[3] = sol_x0[6] #eq_pp
        machine_states[4] = sol_x0[7] #ed_pp
    end
end

"""
Initialitation of model of 6-state (Anderson-Fouad) synchronous machine in Julia.
Refer to Power System Modelling and Scripting by F. Milano for the equations
"""
function initialize_mach_shaft!(
    device_states,
    device::PSY.DynamicGenerator{PSY.AndersonFouadMachine, S, A, TG, P},
) where {S <: PSY.Shaft, A <: PSY.AVR, TG <: PSY.TurbineGov, P <: PSY.PSS}
    #PowerFlow Data
    static_gen = PSY.get_static_injector(device)
    P0 = PSY.get_active_power(static_gen)
    Q0 = PSY.get_reactive_power(static_gen)
    Vm = PSY.get_magnitude(PSY.get_bus(static_gen))
    θ = PSY.get_angle(PSY.get_bus(static_gen))
    S0 = P0 + Q0 * 1im
    V_R = Vm * cos(θ)
    V_I = Vm * sin(θ)
    V = V_R + V_I * 1im
    I = conj(S0 / V)

    #Machine Data
    machine = PSY.get_machine(device)
    R = PSY.get_R(machine)
    Xd = PSY.get_Xd(machine)
    Xq = PSY.get_Xq(machine)
    Xd_p = PSY.get_Xd_p(machine)
    Xq_p = PSY.get_Xq_p(machine)
    Xd_pp = PSY.get_Xd_pp(machine)
    Xq_pp = PSY.get_Xq_pp(machine)

    #States of Anderson-Fouad are [1] ψq, [2] ψd, [3] eq_p, [4] ed_p, [5] eq_pp and [6] ed_pp
    δ0 = angle(V + (R + Xq * 1im) * I)
    ω0 = 1.0
    τm0 = real(V * conj(I))
    #To solve: δ, τm, Vf0, eq_p, ed_p
    function f!(out, x)
        δ = x[1]
        τm = x[2]
        Vf0 = x[3]
        ψq = x[4]
        ψd = x[5]
        eq_p = x[6]
        ed_p = x[7]
        eq_pp = x[8]
        ed_pp = x[9]

        V_dq = ri_dq(δ) * [V_R; V_I]
        i_d = (1.0 / Xd_pp) * (eq_pp - ψd)      #15.18
        i_q = (1.0 / Xq_pp) * (-ed_pp - ψq)     #15.18
        τ_e = ψd * i_q - ψq * i_d               #15.6
        out[1] = τm - τ_e #Mechanical Torque
        out[2] = P0 - (V_dq[1] * i_d + V_dq[2] * i_q) #Output Power
        out[3] = Q0 - (V_dq[2] * i_d - V_dq[1] * i_q) #Output Reactive Power
        out[4] = R * i_q - ω0 * ψd + V_dq[2]                                    #15.9 ψq
        out[5] = R * i_d + ω0 * ψq + V_dq[1]                                    #15.9 ψd
        out[6] = -eq_p + (Xd - Xd_p) * i_d + Vf0           #15.19 eq_p
        out[7] = -ed_p + (Xq - Xq_p) * i_q                 #15.19 ed_p
        out[8] = -eq_pp + eq_p - (Xd_p - Xd_pp) * i_d      #15.19 eq_pp
        out[9] = -ed_pp + ed_p + (Xq_p - Xq_pp) * i_q      #15.19 ed_pp
    end

    V_dq0 = ri_dq(δ0) * [V_R; V_I]
    x0 = [δ0, τm0, 1.0, V_dq0[1], V_dq0[2], V_dq0[2], V_dq0[1], V_dq0[2], V_dq0[1]]
    sol = NLsolve.nlsolve(f!, x0)
    if !NLsolve.converged(sol)
        @warn("Initialization in Synch. Machine failed")
    else
        sol_x0 = sol.zero
        #Update terminal voltages
        get_inner_vars(device)[VR_gen_var] = V_R
        get_inner_vars(device)[VI_gen_var] = V_I
        #Update δ and ω of Shaft. Works for every Shaft.
        shaft_ix = get_local_state_ix(device, S)
        shaft_states = @view device_states[shaft_ix]
        shaft_states[1] = sol_x0[1] #δ
        shaft_states[2] = ω0 #ω
        #Update Mechanical and Electrical Torque on Generator
        get_inner_vars(device)[τe_var] = sol_x0[2]
        get_inner_vars(device)[τm_var] = sol_x0[2]
        #Update Vf for AVR in OneDOneQ Machine.
        get_inner_vars(device)[Vf_var] = sol_x0[3]
        #Update states for Machine
        machine_ix = get_local_state_ix(device, PSY.AndersonFouadMachine)
        machine_states = @view device_states[machine_ix]
        machine_states[1] = sol_x0[4] #ψq
        machine_states[2] = sol_x0[5] #ψd
        machine_states[3] = sol_x0[6] #eq_p
        machine_states[4] = sol_x0[7] #ed_p
        machine_states[5] = sol_x0[8] #eq_pp
        machine_states[6] = sol_x0[9] #ed_pp
        #Update fluxes inner vars
        get_inner_vars(device)[ψq_var] = sol_x0[4]
        get_inner_vars(device)[ψd_var] = sol_x0[5]
    end
end

"""
Initialitation of model of 4-state (Simple Anderson-Fouad) synchronous machine in Julia.
Refer to Power System Modelling and Scripting by F. Milano for the equations
"""
function initialize_mach_shaft!(
    device_states,
    device::PSY.DynamicGenerator{PSY.SimpleAFMachine, S, A, TG, P},
) where {S <: PSY.Shaft, A <: PSY.AVR, TG <: PSY.TurbineGov, P <: PSY.PSS}
    #PowerFlow Data
    static_gen = PSY.get_static_injector(device)
    P0 = PSY.get_active_power(static_gen)
    Q0 = PSY.get_reactive_power(static_gen)
    Vm = PSY.get_magnitude(PSY.get_bus(static_gen))
    θ = PSY.get_angle(PSY.get_bus(static_gen))
    S0 = P0 + Q0 * 1im
    V_R = Vm * cos(θ)
    V_I = Vm * sin(θ)
    V = V_R + V_I * 1im
    I = conj(S0 / V)

    #Get parameters
    machine = PSY.get_machine(device)
    R = PSY.get_R(machine)
    Xd = PSY.get_Xd(machine)
    Xq = PSY.get_Xq(machine)
    Xd_p = PSY.get_Xd_p(machine)
    Xq_p = PSY.get_Xq_p(machine)
    Xd_pp = PSY.get_Xd_pp(machine)
    Xq_pp = PSY.get_Xq_pp(machine)

    #States of SimpleAndersonFouad are [1] eq_p, [2] ed_p, [3] eq_pp and [4] ed_pp
    δ0 = angle(V + (R + Xq * 1im) * I)
    ω0 = 1.0
    τm0 = real(V * conj(I))
    #To solve: δ, τm, Vf0, eq_p, ed_p
    function f!(out, x)
        δ = x[1]
        τm = x[2]
        Vf0 = x[3]
        eq_p = x[4]
        ed_p = x[5]
        eq_pp = x[6]
        ed_pp = x[7]

        V_dq = ri_dq(δ) * [V_R; V_I]
        i_d =
            (1.0 / (R^2 + Xd_pp * Xq_pp)) *
            (Xq_pp * (eq_pp - V_dq[2]) + R * (ed_pp - V_dq[1]))      #15.25
        i_q =
            (1.0 / (R^2 + Xd_pp * Xq_pp)) *
            (-Xd_pp * (ed_pp - V_dq[1]) + R * (eq_pp - V_dq[2]))      #15.25
        Pe = (V_dq[1] + R * i_d) * i_d + (V_dq[2] + R * i_q) * i_q
        out[1] = τm - Pe #Mechanical Torque
        out[2] = P0 - (V_dq[1] * i_d + V_dq[2] * i_q) #Output Power
        out[3] = Q0 - (V_dq[2] * i_d - V_dq[1] * i_q) #Output Reactive Power
        out[4] = -eq_p + (Xd - Xd_p) * i_d + Vf0           #15.19 eq_p
        out[5] = -ed_p + (Xq - Xq_p) * i_q                 #15.19 ed_p
        out[6] = -eq_pp + eq_p - (Xd_p - Xd_pp) * i_d      #15.19 eq_pp
        out[7] = -ed_pp + ed_p + (Xq_p - Xq_pp) * i_q      #15.19 ed_pp
    end
    V_dq0 = ri_dq(δ0) * [V_R; V_I]
    x0 = [δ0, τm0, 1.0, V_dq0[2], V_dq0[1], V_dq0[2], V_dq0[1]]
    sol = NLsolve.nlsolve(f!, x0)
    if !NLsolve.converged(sol)
        @warn("Initialization in Synch. Machine failed")
    else
        sol_x0 = sol.zero
        #Update terminal voltages
        get_inner_vars(device)[VR_gen_var] = V_R
        get_inner_vars(device)[VI_gen_var] = V_I
        #Update δ and ω of Shaft. Works for every Shaft.
        shaft_ix = get_local_state_ix(device, S)
        shaft_states = @view device_states[shaft_ix]
        shaft_states[1] = sol_x0[1] #δ
        shaft_states[2] = ω0 #ω
        #Update Mechanical and Electrical Torque on Generator
        get_inner_vars(device)[τe_var] = sol_x0[2]
        get_inner_vars(device)[τm_var] = sol_x0[2]
        #Update Vf for AVR in OneDOneQ Machine.
        get_inner_vars(device)[Vf_var] = sol_x0[3]
        #Update eq_p and ed_p for Machine
        machine_ix = get_local_state_ix(device, PSY.SimpleAFMachine)
        machine_states = @view device_states[machine_ix]
        machine_states[1] = sol_x0[4] #eq_p
        machine_states[2] = sol_x0[5] #ed_p
        machine_states[3] = sol_x0[6] #eq_pp
        machine_states[4] = sol_x0[7] #ed_pp
    end
end

<<<<<<< HEAD

=======
>>>>>>> 78c9a8a2
function initialize_mach_shaft!(
    device_states,
    device::PSY.DynamicGenerator{PSY.RoundRotorQuadratic, S, A, TG, P},
) where {S <: PSY.Shaft, A <: PSY.AVR, TG <: PSY.TurbineGov, P <: PSY.PSS}
    #PowerFlow Data
    static_gen = PSY.get_static_injector(device)
    P0 = PSY.get_active_power(static_gen)
    Q0 = PSY.get_reactive_power(static_gen)
    Vm = PSY.get_magnitude(PSY.get_bus(static_gen))
    θ = PSY.get_angle(PSY.get_bus(static_gen))
    S0 = P0 + Q0 * 1im
    V_R = Vm * cos(θ)
    V_I = Vm * sin(θ)
    V = V_R + V_I * 1im
    I = conj(S0 / V)

    #Get parameters
    machine = PSY.get_machine(device)
    R = PSY.get_R(machine)
    Td0_p = PSY.get_Td0_p(machine)
    Td0_pp = PSY.get_Td0_pp(machine)
    Tq0_p = PSY.get_Tq0_p(machine)
    Tq0_pp = PSY.get_Tq0_pp(machine)
    Xd = PSY.get_Xd(machine)
    Xq = PSY.get_Xq(machine)
    Xd_p = PSY.get_Xd_p(machine)
    Xq_p = PSY.get_Xq_p(machine)
    Xd_pp = PSY.get_Xd_pp(machine)
    Xq_pp = Xd_pp
    Xl = PSY.get_Xl(machine)
<<<<<<< HEAD
    PSY.set_Se!(machine, (0.1, 0.8))
    Se = PSY.get_Se(machine)
    #Asat, Bsat = PSY.get_saturation_coeffs(machine)
=======
    Asat, Bsat = PSY.get_saturation_coeffs(machine)

>>>>>>> 78c9a8a2
    #Additional Parameters
    γ_d1 = (Xd_pp - Xl) / (Xd_p - Xl)
    γ_q1 = (Xq_pp - Xl) / (Xq_p - Xl)
    γ_d2 = (Xd_p - Xd_pp) / (Xd_p - Xl)^2
    γ_q2 = (Xq_p - Xq_pp) / (Xq_p - Xl)^2
<<<<<<< HEAD
    γ_qd = (Xq - Xl) / (Xd - Xl)

    ## Initialization Saturation
    E1 = 1.0
    E12 = 1.2
    Sat_Se1 = Se[1]
    Sat_Se12 = Se[2]
    Sat_a = sqrt(E1 * Sat_Se1 / (E12 * Sat_Se12)) * ((Sat_Se12 > 0) + (Sat_Se12 < 0))
    Sat_A = E12 - (E1 - E12)/(Sat_a -1)
    Sat_B = E12 * Sat_Se12 * (Sat_a - 1)^2 * ((Sat_a > 0) + (Sat_a < 0))/ (E1 - E12)^2 
    PSY.set_saturation_coeffs!(machine, (Sat_A, Sat_B))
    
    ## Initialization ##
    ## Fluxes
    ψ0_pp = V + (R + Xd_pp * 1im) * I
    ψ0pp_ang = angle(ψ0_pp) 
    ψ0pp_abs = abs(ψ0_pp)
    Se0 = Sat_B * (ψ0pp_abs - Sat_A)^2 * (ψ0pp_abs >= Sat_A) / ψ0pp_abs
    ## Angles
    _a = ψ0pp_abs * (Se0 * γ_qd + 1)
    _b = (Xq_pp - Xq) * abs(I)
    θ_It = ψ0pp_ang - angle(I)
    δ0 = ψ0pp_ang + atan( (_b * cos(θ_It)) / (_b * sin(θ_It) - _a))
    _T = cos(δ0) - sin(δ0) * 1im
    ψ0pp_dq = ψ0_pp * _T
    ## Currents and Fluxes
    I_dq = conj(I * _T)
    ψ0pp_d = real(ψ0pp_dq)
    ψ0pp_q = - imag(ψ0pp_dq)
    I_d0 = imag(I_dq)
    I_q0 = real(I_dq)
    ## Voltages
    V_dq0 = PSID.ri_dq(δ0) * [real(V); imag(V)]
    V_d0 = I_d0 * R + I_q0 * Xq_pp + ψ0pp_q
    V_q0 = - I_d0 * Xd_pp - I_q0 * R + ψ0pp_d
    @assert abs(V_dq0[1] - V_d0) < 1e-6
    @assert abs(V_dq0[2] - V_q0) < 1e-6
    ## External Variables
    τm0 = I_d0 * (V_d0 + I_d0 * R) + I_q0 * (V_q0 + I_q0 * R)
    Vf0 = I_d0 * (Xd - Xd_pp) + ψ0pp_d * (Se0 + 1)
    ψ0_d = V_q0 + R * I_q0
    ψ0_q = -V_d0 - R * I_d0
    ## States
    eq_p0 = I_d0 * (Xd_p - Xd) - Se0 * ψ0pp_d + Vf0
    ed_p0 = I_q0 * (Xq - Xq_p) - Se0 * γ_qd * ψ0pp_q
    ψ_kd0 = - I_d0 * (Xd - Xl) - Se0 * ψ0pp_d + Vf0
    ψ_kq0 =  I_q0 * (Xq - Xl) - Se0 * γ_qd * ψ0pp_q
    #To solve: δ, τm, Vf0, eq_p, ed_p
    function f!(out, x)
        δ = x[1] 
        τm = x[2]
        Vf = x[3]
=======

    #States of GENROU are [1] eq_p, [2] ed_p, [3] ψ_kd and [4] ψ_kq
    δ0 = angle(V + (R + Xq_pp * 1im) * I)
    ω0 = 1.0
    τm0 = real(V * conj(I))
    #To solve: δ, τm, Vf0, eq_p, ed_p
    function f!(out, x)
        δ = x[1]
        τm = x[2]
        Vf0 = x[3]
>>>>>>> 78c9a8a2
        eq_p = x[4]
        ed_p = x[5]
        ψ_kd = x[6]
        ψ_kq = x[7]
<<<<<<< HEAD
        
        V_dq = ri_dq(δ) * [V_R; V_I]
        ψq_pp = γ_q1 * ed_p  + ψ_kq * (1 - γ_q1)
        ψd_pp = γ_d1 * eq_p + γ_d2 * (Xd_p - Xl) * ψ_kd
        ψ_pp = sqrt( ψd_pp^2 + ψq_pp^2)
        I_dq = inv([-R Xq_pp ; Xd_pp R]) * [V_dq[1] - ψq_pp; - V_dq[2] + ψd_pp]
        I_d = I_dq[1]
        I_q = I_dq[2]
        Se = Sat_B * (ψ_pp - Sat_A)^2 / ψ_pp
        Xad_Ifd = eq_p + (Xd - Xd_p) * (γ_d1 * I_d - γ_d2 * ψ_kd + γ_d2 * eq_p) + Se * ψd_pp
        Xaq_I1q = ed_p + (Xq - Xq_p) * (γ_q2 * ed_p - γ_q2 * ψ_kq - γ_q1 * I_q) + Se * ψq_pp * γ_qd
        τ_e = I_d * (V_dq[1] + I_d * R) + I_q * (V_dq[2] + I_q * R)
        
        out[1] = τm - τ_e #Mechanical Torque
        out[2] = P0 - (V_dq[1] * I_d + V_dq[2] * I_q) #Output Power
        out[3] = Q0 - (V_dq[2] * I_d - V_dq[1] * I_q) #Output Reactive Power
        out[4] = (1.0 / Td0_p) * (Vf - Xad_Ifd) #deq_p/dt
        out[5] = (1.0 / Tq0_p) * (- Xaq_I1q) #ded_p/dt
        out[6] = (1.0 / Td0_pp) * (- ψ_kd + eq_p - (Xd_p - Xl) * I_d) #dψ_kd/dt
        out[7] = (1.0 / Tq0_pp) * (- ψ_kq + ed_p + (Xq_p - Xl) * I_q) #deq_pp/dt
    end
    x0 = [δ0, τm0, Vf0, eq_p0, ed_p0, ψ_kd0, ψ_kq0] 
=======

        V_dq = ri_dq(δ) * [V_R; V_I]


        #Obtain electric variables
        i_d = (1.0 / (R^2 + Xd_pp * Xq_pp) ) * ( R * (ed_p * γ_q1 - ψ_kq * (1 - γ_q1) - V_dq[1]) - Xq_pp * (V_dq[2] - eq_p * γ_d1 - ψ_kd * (1 - γ_d1)) ) #2.21a
        i_q = (1.0 / (R^2 + Xd_pp * Xq_pp) ) * ( - R * (V_dq[2] - eq_p * γ_d1 - ψ_kd * (1 - γ_d1)) -  Xd_pp * (ed_p * γ_q1 - V_dq[1] - ψ_kq * ( 1 - γ_d1)) ) #2.20a
        τ_e = (V_dq[1] + R * i_d) * i_d + (V_dq[2] + R * i_q) * i_q         #2.36c + 2.34a + 2.35a


        out[1] = τm - τ_e #Mechanical Torque
        out[2] = P0 - (V_dq[1] * i_d + V_dq[2] * i_q) #Output Power
        out[3] = Q0 - (V_dq[2] * i_d - V_dq[1] * i_q) #Output Reactive Power
        out[4] = (1.0 / Td0_p) * (Vf0 - eq_p - (Xd - Xd_p) * (i_d - γ_d2 * ψ_kd - (1 - γ_d1)*i_d + γ_d2 * eq_p) )                        #15.13 eq_p
        out[5] = (1.0 / Td0_p) * (- ed_p + (Xq - Xq_p) * (i_q - γ_q2 * ψ_kq - (1 - γ_q1)*i_q - γ_d2 * ed_p ) )                    #15.13 ed_p
        out[6] = (1.0 / Td0_pp) * (eq_p - ψ_kd - (Xd_p - Xl) * i_d)                    #15.13 ψ_kd
        out[7] = (1.0 / Tq0_pp) * (-ed_p - ψ_kq - (Xq_p - Xl) * i_q)                 #15.19 ψ_kq
    end
    V_dq0 = ri_dq(δ0) * [V_R; V_I]
    @show x0 = [δ0, τm0, 1.0, V_dq0[2], V_dq0[1], V_dq0[2], V_dq0[1]]
>>>>>>> 78c9a8a2
    sol = NLsolve.nlsolve(f!, x0)
    if !NLsolve.converged(sol)
        @warn("Initialization in Synch. Machine failed")
    else
<<<<<<< HEAD
        sol_x0 = sol.zero
=======
        @show sol_x0 = sol.zero
>>>>>>> 78c9a8a2
        #Update terminal voltages
        get_inner_vars(device)[VR_gen_var] = V_R
        get_inner_vars(device)[VI_gen_var] = V_I
        #Update δ and ω of Shaft. Works for every Shaft.
        shaft_ix = get_local_state_ix(device, S)
        shaft_states = @view device_states[shaft_ix]
        shaft_states[1] = sol_x0[1] #δ
<<<<<<< HEAD
        shaft_states[2] = 1.0 #ω
=======
        shaft_states[2] = ω0 #ω
>>>>>>> 78c9a8a2
        #Update Mechanical and Electrical Torque on Generator
        get_inner_vars(device)[τe_var] = sol_x0[2]
        get_inner_vars(device)[τm_var] = sol_x0[2]
        #Update Vf for AVR in GENROU Machine.
        get_inner_vars(device)[Vf_var] = sol_x0[3]
        #Update states for Machine
        machine_ix = get_local_state_ix(device, PSY.RoundRotorQuadratic)
        machine_states = @view device_states[machine_ix]
        machine_states[1] = sol_x0[4] #eq_p
        machine_states[2] = sol_x0[5] #ed_p
        machine_states[3] = sol_x0[6] #ψ_kd
        machine_states[4] = sol_x0[7] #ψ_kq
    end
end

<<<<<<< HEAD
=======
#=

function initialize_mach_shaft!(
    device_states,
    device::PSY.DynamicGenerator{PSY.RoundRotorQuadratic, S, A, TG, P},
) where {S <: PSY.Shaft, A <: PSY.AVR, TG <: PSY.TurbineGov, P <: PSY.PSS}
    #PowerFlow Data
    static_gen = PSY.get_static_injector(device)
    P0 = PSY.get_active_power(static_gen)
    Q0 = PSY.get_reactive_power(static_gen)
    Vm = PSY.get_magnitude(PSY.get_bus(static_gen))
    θ = PSY.get_angle(PSY.get_bus(static_gen))
    S0 = P0 + Q0 * 1im
    V_R = Vm * cos(θ)
    V_I = Vm * sin(θ)
    V = V_R + V_I * 1im
    I = conj(S0 / V)

    #Get parameters
    machine = PSY.get_machine(device)
    R = PSY.get_R(machine)
    Td0_p = PSY.get_Td0_p(machine)
    Td0_pp = PSY.get_Td0_pp(machine)
    Tq0_p = PSY.get_Tq0_p(machine)
    Tq0_pp = PSY.get_Tq0_pp(machine)
    Xd = PSY.get_Xd(machine)
    Xq = PSY.get_Xq(machine)
    Xd_p = PSY.get_Xd_p(machine)
    Xq_p = PSY.get_Xq_p(machine)
    Xd_pp = PSY.get_Xd_pp(machine)
    Xq_pp = Xd_pp
    Xl = PSY.get_Xl(machine)
    Asat, Bsat = PSY.get_saturation_coeffs(machine)

    #States of GENROU are [1] eq_p, [2] ed_p, [3] ψ_kd and [4] ψ_kq
    δ0 = angle(V + (R + Xq * 1im) * I)
    ω0 = 1.0
    τm0 = real(V * conj(I))
    #To solve: δ, τm, Vf0, eq_p, ed_p
    function f!(out, x)
        δ = x[1]
        τm = x[2]
        Vf0 = x[3]
        eq_p = x[4]
        ed_p = x[5]
        ψ_kd = x[6]
        ψ_kq = x[7]

        V_dq = ri_dq(δ) * [V_R; V_I]

        #Compute additional terms
        ψd_pp = eq_p * (Xd_pp - Xl)/(Xd_p - Xl) + ψ_kd * (Xd_p - Xd_pp)/(Xd_p - Xl) #2.20d
        ψq_pp = ed_p * (Xq_pp - Xl)/(Xq_p - Xl) + ψ_kq * (Xq_p - Xq_pp)/(Xq_p - Xl) #2.21d
        ψ_pp = sqrt(ψd_pp^2 + ψq_pp^2)
        Se_ψ = Bsat * (ψ_pp - Asat)^2

        #Obtain electric variables
        i_d = (1.0 / (R^2 + Xd_pp * Xq_pp) ) * ( Xq_pp * (ψd_pp - V_dq[2]) - R * (V_dq[1] + ψq_pp)) #2.21a
        i_q = (1.0 / (R^2 + Xd_pp * Xq_pp) ) * ( Xd_pp * (ψq_pp + V_dq[1]) - R * (V_dq[2] - ψd_pp)) #2.20a
        τ_e = ψd_pp * i_q - ψq_pp * i_d         #2.36c + 2.34a + 2.35a

        #Get auxiliary variables
        dtψ_kd = (1.0 / Td0_pp) * (eq_p - ψ_kd - i_d*(Xd_p - Xl)) #2.20c dψ_kd/dt
        dtψ_kq = -(1.0 / Tq0_pp) * (-ed_p + ψ_kq + i_q*(Xq_p - Xl))
        ΔId = Se_ψ * ψd_pp / ψ_pp
        ΔIq = Se_ψ * (ψq_pp / ψ_pp) * ((Xq - Xl)/(Xd - Xl))
        Xad_Ifd = eq_p + (Xd - Xd_p)*(i_d + Td0_pp * dtψ_kd * (Xd_p - Xd_pp)/(Xd_p - Xl)^2) + ΔId
        Xaq_Ikq = ed_p + (Xq - Xq_p')*(i_q + Tq0_pp * dtψ_kq * (Xq_p - Xq_pp)/(Xq_p - Xl)^2) + ΔIq

        out[1] = τm - τ_e #Mechanical Torque
        out[2] = P0 - (V_dq[1] * i_d + V_dq[2] * i_q) #Output Power
        out[3] = Q0 - (V_dq[2] * i_d - V_dq[1] * i_q) #Output Reactive Power
        out[4] = (1.0 / Td0_p) * (Vf0 - Xad_Ifd)            #2.20 eq_p
        out[5] = (1.0 / Td0_p) * (- Xaq_Ikq)                #15.9 ed_p
        out[6] = dtψ_kd                                     #2.20c ψ_kd
        out[7] = dtψ_kq                                     #15.19 ψ_kq
    end
    V_dq0 = ri_dq(δ0) * [V_R; V_I]
    @show x0 = [δ0, τm0, 1.0, V_dq0[2], V_dq0[1], V_dq0[2], V_dq0[1]]
    sol = NLsolve.nlsolve(f!, x0)
    if !NLsolve.converged(sol)
        @warn("Initialization in Synch. Machine failed")
    else
        @show sol_x0 = sol.zero
        #Update terminal voltages
        get_inner_vars(device)[VR_gen_var] = V_R
        get_inner_vars(device)[VI_gen_var] = V_I
        #Update δ and ω of Shaft. Works for every Shaft.
        shaft_ix = get_local_state_ix(device, S)
        shaft_states = @view device_states[shaft_ix]
        shaft_states[1] = sol_x0[1] #δ
        shaft_states[2] = ω0 #ω
        #Update Mechanical and Electrical Torque on Generator
        get_inner_vars(device)[τe_var] = sol_x0[2]
        get_inner_vars(device)[τm_var] = sol_x0[2]
        #Update Vf for AVR in GENROU Machine.
        get_inner_vars(device)[Vf_var] = sol_x0[3]
        #Update states for Machine
        machine_ix = get_local_state_ix(device, PSY.RoundRotorQuadratic)
        machine_states = @view device_states[machine_ix]
        machine_states[1] = sol_x0[4] #eq_p
        machine_states[2] = sol_x0[5] #ed_p
        machine_states[3] = sol_x0[6] #ψ_kd
        machine_states[4] = sol_x0[7] #ψ_kq
    end
end
=#



>>>>>>> 78c9a8a2
#=
"""
Initialitation of model of 5-state (Kundur) synchronous machine in Julia.
Refer to Power System Modelling and Scripting by F. Milano for the equations
"""
function initialize_mach_shaft!(
    device_states,
    device::PSY.DynamicGenerator{PSY.FullMachine, S, A, TG, P},
) where {S <: PSY.Shaft, A <: PSY.AVR, TG <: PSY.TurbineGov, P <: PSY.PSS}
    #PowerFlow Data
    static_gen = PSY.get_static_injector(device)
    P0 = PSY.get_active_power(static_gen)
    Q0 = PSY.get_reactive_power(static_gen)
    Vm = PSY.get_magnitude(PSY.get_bus(static_gen))
    θ = PSY.get_angle(PSY.get_bus(static_gen))
    S0 = P0 + Q0 * 1im
    V_R = Vm * cos(θ)
    V_I = Vm * sin(θ)
    V = V_R + V_I * 1im
    I = conj(S0 / V)

    #Machine Data
    machine = PSY.get_machine(device)
    R = PSY.get_R(machine)
    R_f = PSY.get_R_f(machine)
    R_1d = PSY.get_R_1d(machine)
    R_1q = PSY.get_R_1q(machine)
    Xq = PSY.get_L_q(machine)'
    Xd = PSY.get_L_d(machine)
    Xad = PSY.get_L_ad(machine)
    inv_d_fluxlink = PSY.get_inv_d_fluxlink(machine)
    inv_q_fluxlink = PSY.get_inv_q_fluxlink(machine)

    #States of FullMachine are [1] ψd, [2] ψq, [3] ψf , [4] ψ1d, [5] ψ1q
    δ0 = angle(V + (R + Xq * 1im) * I)
    ω0 = 1.0
    τm0 = real(V * conj(I))

    function f!(out, x)
        δ = x[1]
        τm = x[2]
        Vf0 = x[3]
        ψd = x[4]
        ψq = x[5]
        ψf = x[6]
        ψ1d = x[7]
        ψ1q = x[8]

        V_dq = ri_dq(δ) * [V_R; V_I]
        #Obtain electric currents] using Flux Linkage equations
        i_df1d = inv_d_fluxlink * [ψd; ψf; ψ1d]  #11.18 in Machowski (3.127, 3.130 and 3.131 in Kundur)
        i_q1q = inv_q_fluxlink * [ψq; ψ1q]        #11.19 in Machowski (3.128 and 3.132 in Kundur)
        τ_e = ψd * i_q1q[1] - ψq * i_df1d[1]            #15.6 in Milano or 3.117 in Kundur
        out[1] = τm - τ_e #Mechanical Torque
        out[2] = P0 - (V_dq[1] * i_df1d[1] + V_dq[2] * i_q1q[1]) #Output Power
        out[3] = Q0 - (V_dq[2] * i_df1d[1] - V_dq[1] * i_q1q[1]) #Output Reactive Power
        out[4] = R * i_df1d[1] + ω0 * ψq + V_dq[1]                                    #15.9 ψd
        out[5] = R * i_q1q[1] - ω0 * ψd + V_dq[2]                                    #15.9 ψq
        out[6] = -R_f * i_df1d[2] + Vf0          #15.19 eq_p
        out[7] = -R_1d * i_df1d[3]                #15.19 ed_p
        out[8] = -R_1q * i_q1q[2]        #15.19 eq_pp
    end

    V_dq0 = ri_dq(δ0) * [V_R; V_I]
    x0 = [δ0, τm0, 1.0, V_dq0[2], -V_dq0[1], 1.0, 0.0, 0.0]
    sol = NLsolve.nlsolve(f!, x0)
    if !NLsolve.converged(sol)
        @warn("Initialization in Synch. Machine failed")
    else
        sol_x0 = sol.zero
        #Update terminal voltages
        get_inner_vars(device)[VR_gen_var] = V_R
        get_inner_vars(device)[VI_gen_var] = V_I
        #Update δ and ω of Shaft. Works for every Shaft.
        shaft_ix = get_local_state_ix(device, S)
        shaft_states = @view device_states[shaft_ix]
        shaft_states[1] = sol_x0[1] #δ
        shaft_states[2] = ω0 #ω
        #Update Mechanical and Electrical Torque on Generator
        get_inner_vars(device)[τe_var] = sol_x0[2]
        get_inner_vars(device)[τm_var] = sol_x0[2]
        #Update Vf for AVR in OneDOneQ Machine.
        get_inner_vars(device)[Vf_var] = sol_x0[3]
        #Update states for Machine
        machine_ix = get_local_state_ix(device, PSY.FullMachine)
        machine_states = @view device_states[machine_ix]
        machine_states[1] = sol_x0[4] #ψd
        machine_states[2] = sol_x0[5] #ψq
        machine_states[3] = sol_x0[6] #ψf
        machine_states[4] = sol_x0[7] #ψ1d
        machine_states[5] = sol_x0[8] #ψ1q
        #Update fluxes inner vars
        get_inner_vars(device)[ψd_var] = sol_x0[4]
        get_inner_vars(device)[ψq_var] = sol_x0[5]
    end
end
=#<|MERGE_RESOLUTION|>--- conflicted
+++ resolved
@@ -523,10 +523,6 @@
     end
 end
 
-<<<<<<< HEAD
-
-=======
->>>>>>> 78c9a8a2
 function initialize_mach_shaft!(
     device_states,
     device::PSY.DynamicGenerator{PSY.RoundRotorQuadratic, S, A, TG, P},
@@ -557,20 +553,14 @@
     Xd_pp = PSY.get_Xd_pp(machine)
     Xq_pp = Xd_pp
     Xl = PSY.get_Xl(machine)
-<<<<<<< HEAD
     PSY.set_Se!(machine, (0.1, 0.8))
     Se = PSY.get_Se(machine)
     #Asat, Bsat = PSY.get_saturation_coeffs(machine)
-=======
-    Asat, Bsat = PSY.get_saturation_coeffs(machine)
-
->>>>>>> 78c9a8a2
     #Additional Parameters
     γ_d1 = (Xd_pp - Xl) / (Xd_p - Xl)
     γ_q1 = (Xq_pp - Xl) / (Xq_p - Xl)
     γ_d2 = (Xd_p - Xd_pp) / (Xd_p - Xl)^2
     γ_q2 = (Xq_p - Xq_pp) / (Xq_p - Xl)^2
-<<<<<<< HEAD
     γ_qd = (Xq - Xl) / (Xd - Xl)
 
     ## Initialization Saturation
@@ -623,23 +613,10 @@
         δ = x[1] 
         τm = x[2]
         Vf = x[3]
-=======
-
-    #States of GENROU are [1] eq_p, [2] ed_p, [3] ψ_kd and [4] ψ_kq
-    δ0 = angle(V + (R + Xq_pp * 1im) * I)
-    ω0 = 1.0
-    τm0 = real(V * conj(I))
-    #To solve: δ, τm, Vf0, eq_p, ed_p
-    function f!(out, x)
-        δ = x[1]
-        τm = x[2]
-        Vf0 = x[3]
->>>>>>> 78c9a8a2
         eq_p = x[4]
         ed_p = x[5]
         ψ_kd = x[6]
         ψ_kq = x[7]
-<<<<<<< HEAD
         
         V_dq = ri_dq(δ) * [V_R; V_I]
         ψq_pp = γ_q1 * ed_p  + ψ_kq * (1 - γ_q1)
@@ -662,37 +639,11 @@
         out[7] = (1.0 / Tq0_pp) * (- ψ_kq + ed_p + (Xq_p - Xl) * I_q) #deq_pp/dt
     end
     x0 = [δ0, τm0, Vf0, eq_p0, ed_p0, ψ_kd0, ψ_kq0] 
-=======
-
-        V_dq = ri_dq(δ) * [V_R; V_I]
-
-
-        #Obtain electric variables
-        i_d = (1.0 / (R^2 + Xd_pp * Xq_pp) ) * ( R * (ed_p * γ_q1 - ψ_kq * (1 - γ_q1) - V_dq[1]) - Xq_pp * (V_dq[2] - eq_p * γ_d1 - ψ_kd * (1 - γ_d1)) ) #2.21a
-        i_q = (1.0 / (R^2 + Xd_pp * Xq_pp) ) * ( - R * (V_dq[2] - eq_p * γ_d1 - ψ_kd * (1 - γ_d1)) -  Xd_pp * (ed_p * γ_q1 - V_dq[1] - ψ_kq * ( 1 - γ_d1)) ) #2.20a
-        τ_e = (V_dq[1] + R * i_d) * i_d + (V_dq[2] + R * i_q) * i_q         #2.36c + 2.34a + 2.35a
-
-
-        out[1] = τm - τ_e #Mechanical Torque
-        out[2] = P0 - (V_dq[1] * i_d + V_dq[2] * i_q) #Output Power
-        out[3] = Q0 - (V_dq[2] * i_d - V_dq[1] * i_q) #Output Reactive Power
-        out[4] = (1.0 / Td0_p) * (Vf0 - eq_p - (Xd - Xd_p) * (i_d - γ_d2 * ψ_kd - (1 - γ_d1)*i_d + γ_d2 * eq_p) )                        #15.13 eq_p
-        out[5] = (1.0 / Td0_p) * (- ed_p + (Xq - Xq_p) * (i_q - γ_q2 * ψ_kq - (1 - γ_q1)*i_q - γ_d2 * ed_p ) )                    #15.13 ed_p
-        out[6] = (1.0 / Td0_pp) * (eq_p - ψ_kd - (Xd_p - Xl) * i_d)                    #15.13 ψ_kd
-        out[7] = (1.0 / Tq0_pp) * (-ed_p - ψ_kq - (Xq_p - Xl) * i_q)                 #15.19 ψ_kq
-    end
-    V_dq0 = ri_dq(δ0) * [V_R; V_I]
-    @show x0 = [δ0, τm0, 1.0, V_dq0[2], V_dq0[1], V_dq0[2], V_dq0[1]]
->>>>>>> 78c9a8a2
     sol = NLsolve.nlsolve(f!, x0)
     if !NLsolve.converged(sol)
         @warn("Initialization in Synch. Machine failed")
     else
-<<<<<<< HEAD
         sol_x0 = sol.zero
-=======
-        @show sol_x0 = sol.zero
->>>>>>> 78c9a8a2
         #Update terminal voltages
         get_inner_vars(device)[VR_gen_var] = V_R
         get_inner_vars(device)[VI_gen_var] = V_I
@@ -700,11 +651,7 @@
         shaft_ix = get_local_state_ix(device, S)
         shaft_states = @view device_states[shaft_ix]
         shaft_states[1] = sol_x0[1] #δ
-<<<<<<< HEAD
         shaft_states[2] = 1.0 #ω
-=======
-        shaft_states[2] = ω0 #ω
->>>>>>> 78c9a8a2
         #Update Mechanical and Electrical Torque on Generator
         get_inner_vars(device)[τe_var] = sol_x0[2]
         get_inner_vars(device)[τm_var] = sol_x0[2]
@@ -720,119 +667,6 @@
     end
 end
 
-<<<<<<< HEAD
-=======
-#=
-
-function initialize_mach_shaft!(
-    device_states,
-    device::PSY.DynamicGenerator{PSY.RoundRotorQuadratic, S, A, TG, P},
-) where {S <: PSY.Shaft, A <: PSY.AVR, TG <: PSY.TurbineGov, P <: PSY.PSS}
-    #PowerFlow Data
-    static_gen = PSY.get_static_injector(device)
-    P0 = PSY.get_active_power(static_gen)
-    Q0 = PSY.get_reactive_power(static_gen)
-    Vm = PSY.get_magnitude(PSY.get_bus(static_gen))
-    θ = PSY.get_angle(PSY.get_bus(static_gen))
-    S0 = P0 + Q0 * 1im
-    V_R = Vm * cos(θ)
-    V_I = Vm * sin(θ)
-    V = V_R + V_I * 1im
-    I = conj(S0 / V)
-
-    #Get parameters
-    machine = PSY.get_machine(device)
-    R = PSY.get_R(machine)
-    Td0_p = PSY.get_Td0_p(machine)
-    Td0_pp = PSY.get_Td0_pp(machine)
-    Tq0_p = PSY.get_Tq0_p(machine)
-    Tq0_pp = PSY.get_Tq0_pp(machine)
-    Xd = PSY.get_Xd(machine)
-    Xq = PSY.get_Xq(machine)
-    Xd_p = PSY.get_Xd_p(machine)
-    Xq_p = PSY.get_Xq_p(machine)
-    Xd_pp = PSY.get_Xd_pp(machine)
-    Xq_pp = Xd_pp
-    Xl = PSY.get_Xl(machine)
-    Asat, Bsat = PSY.get_saturation_coeffs(machine)
-
-    #States of GENROU are [1] eq_p, [2] ed_p, [3] ψ_kd and [4] ψ_kq
-    δ0 = angle(V + (R + Xq * 1im) * I)
-    ω0 = 1.0
-    τm0 = real(V * conj(I))
-    #To solve: δ, τm, Vf0, eq_p, ed_p
-    function f!(out, x)
-        δ = x[1]
-        τm = x[2]
-        Vf0 = x[3]
-        eq_p = x[4]
-        ed_p = x[5]
-        ψ_kd = x[6]
-        ψ_kq = x[7]
-
-        V_dq = ri_dq(δ) * [V_R; V_I]
-
-        #Compute additional terms
-        ψd_pp = eq_p * (Xd_pp - Xl)/(Xd_p - Xl) + ψ_kd * (Xd_p - Xd_pp)/(Xd_p - Xl) #2.20d
-        ψq_pp = ed_p * (Xq_pp - Xl)/(Xq_p - Xl) + ψ_kq * (Xq_p - Xq_pp)/(Xq_p - Xl) #2.21d
-        ψ_pp = sqrt(ψd_pp^2 + ψq_pp^2)
-        Se_ψ = Bsat * (ψ_pp - Asat)^2
-
-        #Obtain electric variables
-        i_d = (1.0 / (R^2 + Xd_pp * Xq_pp) ) * ( Xq_pp * (ψd_pp - V_dq[2]) - R * (V_dq[1] + ψq_pp)) #2.21a
-        i_q = (1.0 / (R^2 + Xd_pp * Xq_pp) ) * ( Xd_pp * (ψq_pp + V_dq[1]) - R * (V_dq[2] - ψd_pp)) #2.20a
-        τ_e = ψd_pp * i_q - ψq_pp * i_d         #2.36c + 2.34a + 2.35a
-
-        #Get auxiliary variables
-        dtψ_kd = (1.0 / Td0_pp) * (eq_p - ψ_kd - i_d*(Xd_p - Xl)) #2.20c dψ_kd/dt
-        dtψ_kq = -(1.0 / Tq0_pp) * (-ed_p + ψ_kq + i_q*(Xq_p - Xl))
-        ΔId = Se_ψ * ψd_pp / ψ_pp
-        ΔIq = Se_ψ * (ψq_pp / ψ_pp) * ((Xq - Xl)/(Xd - Xl))
-        Xad_Ifd = eq_p + (Xd - Xd_p)*(i_d + Td0_pp * dtψ_kd * (Xd_p - Xd_pp)/(Xd_p - Xl)^2) + ΔId
-        Xaq_Ikq = ed_p + (Xq - Xq_p')*(i_q + Tq0_pp * dtψ_kq * (Xq_p - Xq_pp)/(Xq_p - Xl)^2) + ΔIq
-
-        out[1] = τm - τ_e #Mechanical Torque
-        out[2] = P0 - (V_dq[1] * i_d + V_dq[2] * i_q) #Output Power
-        out[3] = Q0 - (V_dq[2] * i_d - V_dq[1] * i_q) #Output Reactive Power
-        out[4] = (1.0 / Td0_p) * (Vf0 - Xad_Ifd)            #2.20 eq_p
-        out[5] = (1.0 / Td0_p) * (- Xaq_Ikq)                #15.9 ed_p
-        out[6] = dtψ_kd                                     #2.20c ψ_kd
-        out[7] = dtψ_kq                                     #15.19 ψ_kq
-    end
-    V_dq0 = ri_dq(δ0) * [V_R; V_I]
-    @show x0 = [δ0, τm0, 1.0, V_dq0[2], V_dq0[1], V_dq0[2], V_dq0[1]]
-    sol = NLsolve.nlsolve(f!, x0)
-    if !NLsolve.converged(sol)
-        @warn("Initialization in Synch. Machine failed")
-    else
-        @show sol_x0 = sol.zero
-        #Update terminal voltages
-        get_inner_vars(device)[VR_gen_var] = V_R
-        get_inner_vars(device)[VI_gen_var] = V_I
-        #Update δ and ω of Shaft. Works for every Shaft.
-        shaft_ix = get_local_state_ix(device, S)
-        shaft_states = @view device_states[shaft_ix]
-        shaft_states[1] = sol_x0[1] #δ
-        shaft_states[2] = ω0 #ω
-        #Update Mechanical and Electrical Torque on Generator
-        get_inner_vars(device)[τe_var] = sol_x0[2]
-        get_inner_vars(device)[τm_var] = sol_x0[2]
-        #Update Vf for AVR in GENROU Machine.
-        get_inner_vars(device)[Vf_var] = sol_x0[3]
-        #Update states for Machine
-        machine_ix = get_local_state_ix(device, PSY.RoundRotorQuadratic)
-        machine_states = @view device_states[machine_ix]
-        machine_states[1] = sol_x0[4] #eq_p
-        machine_states[2] = sol_x0[5] #ed_p
-        machine_states[3] = sol_x0[6] #ψ_kd
-        machine_states[4] = sol_x0[7] #ψ_kq
-    end
-end
-=#
-
-
-
->>>>>>> 78c9a8a2
 #=
 """
 Initialitation of model of 5-state (Kundur) synchronous machine in Julia.
