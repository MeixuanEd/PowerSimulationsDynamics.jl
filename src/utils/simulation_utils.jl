" Define a step change of the mechanical power at t = 1.0"


function change_t_one(x,t,integrator)
  t in [1.0]
end

function step_change!(integrator)
  integrator.u0[1] = integrator.u0[1] + 0.3
end

function step_change1!(integrator)
  integrator.p[2].dyn_injections[1].tg.P_order += 0.1
end

function step_change2!(integrator)
  integrator.OMIB.dyn_injections[1].tg.P_order = integrator.OMIB.dyn_injections[1].tg.P_order + 0.3
end

function step_change3!(integrator)
  integrator.p[2].dyn_injections[1].P_ref += 0.1
end

function Y_change!(integrator)
<<<<<<< HEAD
  integrator.p[2].Ybus = Ybus_fault
end
=======
  integrator.p[2].Ybus = integrator.p[1]
end


"""

Function to obtain which indices of the vector of the device states correspond
to the states of the component (of that device) selected.

The function receives a dictionary with the symbol and position (dev_ix) of
the device (e.g. the generator) and also receives the specific component of
that device (e.g. AVR, machine, PSS, Governor).

"""


function _get_index(dev_ix::Dict{Symbol, Int64},
                   gen_comp::G) where {G <: GeneratorComponent}

  states = gen_comp.states
  n_state =
  comp_ix = Vector{Int64}(undef, length(states))
  for (ix, s) in enumerate(states)
    comp_ix[ix] = get(dev_ix, s, -99)
    #look into base.pairs for performance improvement
  end
  return comp_ix
end

function get_states(component::C,
                    states,
                    device_ix::Dict{Symbol,Int64},) where {C <: GeneratorComponent}



end
"""

Function to obtain AVR states.
The function only returns the fixed EMF in case of AVRFixed type.
In the other cases returns the vector of states of the AVR.

"""

function get_avr_states(avr::A, states, gen_ix::Dict{Symbol,Int64}) where  {A <: AVR}
  avr_x = typeof(avr) == AVRFixed ? avr.Emf : view(states, get_index(gen_ix, avr))
  return avr_x
end

"""

Function to obtain PSS states.
The function only returns the fixed V_ref in case of PSSFixed type.
In the other cases returns the vector of states of the PSS.

"""

function get_pss_states(pss::P, states, gen_ix::Dict{Symbol,Int64}) where {P <: PSS}
    pss_x = typeof(pss) == PSSFixed ? pss.V_ref : view(states, get_index(gen_ix, pss))
  return pss_x
end

"""

Function to obtain Turbine Governor states.
The function returns an empty vector in case of TGFixed type.
In the other cases returns the vector of states of the TG.

"""

function get_tg_states(tg::TG, states, gen_ix::Dict{Symbol,Int64}) where {TG <: TurbineGov}
    tg_x = typeof(tg) == TGFixed ? Vector{Float64}() : view(states, get_index(gen_ix, tg))
  return tg_x
end

#function get_index(device_index::Dict{Symbol, Int64}, component::C) where {C <: GeneratorComponent}
#    return sort([v for (k,v) in device_index if k in component.states])
#end
>>>>>>> 6be30a8c
<|MERGE_RESOLUTION|>--- conflicted
+++ resolved
@@ -22,86 +22,5 @@
 end
 
 function Y_change!(integrator)
-<<<<<<< HEAD
-  integrator.p[2].Ybus = Ybus_fault
-end
-=======
   integrator.p[2].Ybus = integrator.p[1]
-end
-
-
-"""
-
-Function to obtain which indices of the vector of the device states correspond
-to the states of the component (of that device) selected.
-
-The function receives a dictionary with the symbol and position (dev_ix) of
-the device (e.g. the generator) and also receives the specific component of
-that device (e.g. AVR, machine, PSS, Governor).
-
-"""
-
-
-function _get_index(dev_ix::Dict{Symbol, Int64},
-                   gen_comp::G) where {G <: GeneratorComponent}
-
-  states = gen_comp.states
-  n_state =
-  comp_ix = Vector{Int64}(undef, length(states))
-  for (ix, s) in enumerate(states)
-    comp_ix[ix] = get(dev_ix, s, -99)
-    #look into base.pairs for performance improvement
-  end
-  return comp_ix
-end
-
-function get_states(component::C,
-                    states,
-                    device_ix::Dict{Symbol,Int64},) where {C <: GeneratorComponent}
-
-
-
-end
-"""
-
-Function to obtain AVR states.
-The function only returns the fixed EMF in case of AVRFixed type.
-In the other cases returns the vector of states of the AVR.
-
-"""
-
-function get_avr_states(avr::A, states, gen_ix::Dict{Symbol,Int64}) where  {A <: AVR}
-  avr_x = typeof(avr) == AVRFixed ? avr.Emf : view(states, get_index(gen_ix, avr))
-  return avr_x
-end
-
-"""
-
-Function to obtain PSS states.
-The function only returns the fixed V_ref in case of PSSFixed type.
-In the other cases returns the vector of states of the PSS.
-
-"""
-
-function get_pss_states(pss::P, states, gen_ix::Dict{Symbol,Int64}) where {P <: PSS}
-    pss_x = typeof(pss) == PSSFixed ? pss.V_ref : view(states, get_index(gen_ix, pss))
-  return pss_x
-end
-
-"""
-
-Function to obtain Turbine Governor states.
-The function returns an empty vector in case of TGFixed type.
-In the other cases returns the vector of states of the TG.
-
-"""
-
-function get_tg_states(tg::TG, states, gen_ix::Dict{Symbol,Int64}) where {TG <: TurbineGov}
-    tg_x = typeof(tg) == TGFixed ? Vector{Float64}() : view(states, get_index(gen_ix, tg))
-  return tg_x
-end
-
-#function get_index(device_index::Dict{Symbol, Int64}, component::C) where {C <: GeneratorComponent}
-#    return sort([v for (k,v) in device_index if k in component.states])
-#end
->>>>>>> 6be30a8c
+end