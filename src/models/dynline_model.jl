function mdl_line_ode!(
    device_states,
    output_ode,
    V_r_from,
    V_i_from,
    V_r_to,
    V_i_to,
    current_r_from,
    current_i_from,
    current_r_to,
    current_i_to,
    dv_from,
    dv_to,
    sys_f,
<<<<<<< HEAD
    branch,
)

    L = branch.x
    R = branch.r
    ω_b = sys_f * 2 * π
    c_from = branch.b.from
    c_to = branch.b.to
=======
    branch::DynamicLine{PSY.Line},
)

    L = PSY.get_x(branch)
    R = PSY.get_r(branch)
    ω_b = sys_f * 2 * π
    c_from = PSY.get_b(branch).from
    c_to = PSY.get_b(branch).to
>>>>>>> 63403608

    current_r_from[1] -= (1.0 / ω_b) * c_from * dv_from[1] - c_from * V_i_from[1]
    current_i_from[1] -= (1.0 / ω_b) * c_from * dv_from[2] + c_from * V_r_from[1]
    current_r_to[1] -= (1.0 / ω_b) * c_to * dv_to[1] - c_to * V_i_to[1]
    current_i_to[1] -= (1.0 / ω_b) * c_to * dv_to[2] + c_to * V_r_to[1]

    Il_r = device_states[1]
    Il_i = device_states[2]
    output_ode[1] = (ω_b / L) * ((V_r_from[1] - V_r_to[1]) - (R * Il_r - L * Il_i))
    output_ode[2] = (ω_b / L) * ((V_i_from[1] - V_i_to[1]) - (R * Il_i + L * Il_r))

    current_r_from[1] -= Il_r
    current_i_from[1] -= Il_i
    current_r_to[1] += Il_r
    current_i_to[1] += Il_i

end<|MERGE_RESOLUTION|>--- conflicted
+++ resolved
@@ -12,16 +12,6 @@
     dv_from,
     dv_to,
     sys_f,
-<<<<<<< HEAD
-    branch,
-)
-
-    L = branch.x
-    R = branch.r
-    ω_b = sys_f * 2 * π
-    c_from = branch.b.from
-    c_to = branch.b.to
-=======
     branch::DynamicLine{PSY.Line},
 )
 
@@ -30,7 +20,6 @@
     ω_b = sys_f * 2 * π
     c_from = PSY.get_b(branch).from
     c_to = PSY.get_b(branch).to
->>>>>>> 63403608
 
     current_r_from[1] -= (1.0 / ω_b) * c_from * dv_from[1] - c_from * V_i_from[1]
     current_i_from[1] -= (1.0 / ω_b) * c_from * dv_from[2] + c_from * V_r_from[1]
