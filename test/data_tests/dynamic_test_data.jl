using PowerSystems

######################################
############ Generators ##############
######################################

######## Machine Data #########

machine_OMIB() = BaseMachine(
    0.0, #R
    0.2995, #Xd_p
    0.7087, #eq_p
    100.0,
)  #MVABase

machine_4th() = OneDOneQMachine(
    0.0, #R
    1.3125, #Xd
    1.2578, #Xq
    0.1813, #Xd_p
    0.25, #Xq_p
    5.89, #Td0_p
    0.6, #Tq0_p
    100.0,
)   #MVABase

machine_6th() = SimpleMarconatoMachine(
    0.0,
    1.3125, #Xd
    1.2578, #Xq
    0.1813, #Xd_p
    0.25, #Xq_p
    0.14, #Xd_pp
    0.18, #Xq_pp
    5.89, #Td0_p
    0.6, #Tq0_p
    0.5, #Td0_pp
    0.023, #Tq0_pp
    0.0, #T_AA
    100.0,
) #MVABase

machine_8th() = MarconatoMachine(
    0.0,
    1.3125, #Xd
    1.2578, #Xq
    0.1813, #Xd_p
    0.25, #Xq_p
    0.14, #Xd_pp
    0.18, #Xq_pp
    5.89, #Td0_p
    0.6, #Tq0_p
    0.5, #Td0_pp
    0.023, #Tq0_pp
    0.0, #T_AA
    100.0,
) #MVABase

machine_anderson() = AndersonFouadMachine(
    0.0, #R
    0.8979, #Xd
    0.646, #Xq
    0.2995, #Xd_p
    0.646, #Xq_p
    0.23, #Xd_pp
    0.4, #Xq_pp
    7.4, #Td0_p
    0.01, #Tq0_p #Data not available in Milano: Used 0.01
    0.03, #Td0_pp
    0.033, #Tq0_pp
    615.0,
) #MVABase

machine_kundur() = SimpleFullMachine(
    0.003, #R on Example 3.1 and 4.1 of Kundur
    0.0006, #R_f
    0.0284, #R_1d or RD in Machowski
    0.0062, #R_1q or RQ on Machowski
    1.81, #L_d
    1.76, #L_q
    1.66, #L_ad or k*M_f or k*M_D in Machowski
    1.61, #L_aq or k*M_Q in Machowski
    1.66, #L_f1d or L_fD in Machowski. Assumed to be equal to L_ad
    1.825, #L_ff
    0.1713, #L_1d or L_D in Machowski
    0.7525, #L_1q or L_Q in Machowski
    555.0,
) #MVABase

machine_full_kundur() = FullMachine(
    0.003, #R on Example 3.1 and 4.1 of Kundur
    0.0006, #R_f
    #0.003, #R_f
    0.0284, #R_1d or RD in Machowski
    0.0062, #R_1q or RQ on Machowski
    1.81, #L_d
    1.76, #L_q
    1.66, #L_ad or k*M_f or k*M_D in Machowski
    1.61, #L_aq or k*M_Q in Machowski
    1.66, #L_f1d or L_fD in Machowski. Assumed to be equal to L_ad
    1.825, #L_ff
    0.1713, #L_1d or L_D in Machowski
    0.7525, #L_1q or L_Q in Machowski
    555.0,
) #MVABase

machine_multi_ref() = BaseMachine(
    0.0, #R
    0.2995, #Xd_p
    1.0901, #eq_p
    100.0,
)  #MVABase

machine_multi() = BaseMachine(
    0.0, #R
    0.2995, #Xd_p
    0.9516, #eq_p
    100.0,
)  #MVABase

######## Shaft Data #########

shaft_damping() = SingleMass(
    3.148, #H
    2.0,
) #D

shaft_no_damping() = SingleMass(
    3.01, #H (M = 6.02 -> H = M/2)
    0.0,
) #D

shaft_fivemass() = FiveMassShaft(
    3.01, #5.148, #H
    0.3348, #H_hp
    0.7306, #H_ip
    0.8154, #H_lp
    0.0452, #H_ex,
    0.0, #2.0, #D
    0.5180, #D_hp
    0.2240, #D_ip
    0.2240, #D_lp
    0.1450, #D_ex
    0.0518, #D_12
    0.0224, #D_23
    0.0224, #D_34
    0.0145, #D_45
    33.07, #K_hp
    28.59, #K_ip
    44.68, #K_lp
    21.984,
) #K_ex

######## PSS Data #########

pss_none() = PSSFixed(0.0)

######## TG Data #########

tg_none() = TGFixed(1.0) #eff

tg_type1() = TGTypeI(
    0.02, #R
    0.1, #Ts
    0.45, #Tc
    0.0, #T3
    0.0, #T4
    50.0, #T5
    0.3, #P_min
    1.2,
) #P_max

tg_type2() = TGTypeII(
    0.05, #R
    2.0, #T1
    1.0, #T2
    1.5, #τ_max
    0.1,
) #τ_min

########  AVR Data #########

avr_none() = AVRFixed(0.0)

avr_propr() = AVRSimple(5000.0) #Kv

avr_fixed() = AVRFixed(1.05) #Emf

avr_type1() = AVRTypeI(
    20.0, #Ka - Gain
    0.01, #Ke
    0.063, #Kf
    0.2, #Ta
    0.314, #Te
    0.35, #Tf
    0.001, #Tr
    5.0, #Vrmax
    -5.0, #Vrmin
    0.0039, #Ae - 1st ceiling coefficient
    1.555,
) #Be - 2nd ceiling coefficient

avr_type2() = AVRTypeII(
    20.0, #K0 - Gain
    0.2, #T1 - 1st pole
    0.063, #T2 - 1st zero
    0.35, #T3 - 2nd pole
    0.01, #T4 - 2nd zero
    0.314, #Te - Field current time constant
    0.001, #Tr - Measurement time constant
    5.0, #Vrmax
    -5.0, #Vrmin
    0.0039, #Ae - 1st ceiling coefficient
    1.555,
) #Be - 2nd ceiling coefficient

######################################
############# Inverters ##############
######################################

###### Converter Data ######
converter_low_power() = AverageConverter(
    v_rated = 690.0,
    s_rated = 2.75,
)

converter_high_power() = AverageConverter(
    v_rated = 138.0,
    s_rated = 100.0,
)

###### DC Source Data ######
dc_source_lv() = FixedDCSource(voltage = 600.0) #Not in the original data, guessed.
dc_source_hv() = FixedDCSource(voltage = 1500.0) #Not in the original data, guessed.

###### Filter Data ######
filter() = LCLFilter(
    lf = 0.08,
    rf = 0.003,
    cf = 0.074,
    lg = 0.2,
    rg = 0.01,
)

###### PLL Data ######
pll() = KauraPLL(
    ω_lp = 500.0, #Cut-off frequency for LowPass filter of PLL filter.
    k_p = 0.084,  #PLL proportional gain
    k_i = 4.69,   #PLL integral gain
)

###### Outer Control ######
function outer_control()
    function virtual_inertia()
        return VirtualInertia(
        Ta = 2.0,
        kd = 400.0,
        kω = 20.0,
        ωb = 2 * pi * 50.0,
    )
<<<<<<< HEAD
    end
    function reactive_droop()
        return ReactivePowerDroop(
        kq = 0.2,
        ωf = 1000.0,
    )
    end
    return OuterControl(virtual_inertia(), reactive_droop())
end

######## Inner Control ######

vsc_test() = CurrentControl(
    0.59, #kpv:: Voltage controller proportional gain
    736.0, #kiv:: Voltage controller integral gain
    0.0, #kffv:: Binary variable enabling the voltage feed-forward in output of current controllers
    0.0, #rv:: Virtual resistance in pu
    0.2, #lv: Virtual inductance in pu
    1.27, #kpc:: Current controller proportional gain
    14.3, #kiv:: Current controller integral gain
    0.0, #kffi:: Binary variable enabling the current feed-forward in output of current controllers
    50.0, #ωad:: Active damping low pass filter cut-off frequency
    0.2,
) #kad:: Active damping gain

###### Inverters constructors ######

function inv_DAIB(nodes)
    return PSY.DynamicInverter(
        1, #Number
        "DARCO", #name
        nodes[2], #bus
        1.0, # ω_ref,
        1.02, #V_ref
        0.5, #P_ref
        0.0, #Q_ref
        2.75, #MVABase
        converter_DAIB(), #converter
        outer_control_test(), #outer control
        vsc_test(), #inner control voltage source
        dc_source_DAIB(), #dc source
        pll_test(), #pll
        filter_test(),
    ) #filter
end

function inv_case78(nodes)
    return PSY.DynamicInverter(
        1, #Number
        "DARCO", #name
        nodes[2], #bus
        1.0, # ω_ref,
        1.02, #V_ref
        0.5, #P_ref
        0.0, #Q_ref
        2.75, #MVABase
        converter_case78(), #converter
        outer_control_test(), #outer control
        vsc_test(), #inner control voltage source
        dc_source_case78(), #dc source
        pll_test(), #pll
        filter_test(),
    ) #filter
end

function inv_case9(nodes)
    return PSY.DynamicInverter(
        1, #Number
        "DARCO", #name
        nodes[3], #bus
        1.0, # ω_ref,
        0.8, #V_ref
        0.5, #P_ref
        -0.3, #Q_ref
        100.0, #MVABase
        converter_case78(), #converter
        outer_control_test(), #outer control
        vsc_test(), #inner control voltage source
        dc_source_case78(), #dc source
        pll_test(), #pll
        filter_test(),
    ) #filter
end

######################################
######## System Constructors #########
######################################

function system_OMIB(nodes, branches, loads, sources, gens)
    #Create system with BasePower = 100 MVA and nominal frequency 60 Hz.
    sys = PSY.System(100.0, frequency = 60.0)

    #Add buses
    for bus in nodes
        PSY.add_component!(sys, bus)
    end

    #Add lines
    for lines in branches
        PSY.add_component!(sys, lines)
    end

    #Add loads
    for load in loads
        PSY.add_component!(sys, load)
    end

    #Add infinite source
    for source in sources
        PSY.add_component!(sys, source)
    end

    #Add generator
    for gen in gens
        PSY.add_component!(sys, gen)
    end
    return sys
end

function system_no_inv(nodes, branches, loads, sources, gens)
    #Create system with BasePower = 100 MVA and nominal frequency 60 Hz.
    sys = PSY.System(100.0, frequency = 60.0)

    #Add buses
    for bus in nodes
        PSY.add_component!(sys, bus)
    end

    #Add lines
    for lines in branches
        PSY.add_component!(sys, lines)
=======
>>>>>>> 5aa4fd50
    end
    function reactive_droop()
        return ReactivePowerDroop(
        kq = 0.2,
        ωf = 1000.0,
    )
    end
    return OuterControl(virtual_inertia(), reactive_droop())
end

######## Inner Control ######
inner_control() = CurrentControl(
    kpv = 0.59,     #Voltage controller proportional gain
    kiv = 736.0,    #Voltage controller integral gain
    kffv = 0.0,     #Binary variable enabling the voltage feed-forward in output of current controllers
    rv = 0.0,       #Virtual resistance in pu
    lv = 0.2,       #Virtual inductance in pu
    kpc = 1.27,     #Current controller proportional gain
    kic = 14.3,     #Current controller integral gain
    kffi = 0.0,     #Binary variable enabling the current feed-forward in output of current controllers
    ωad = 50.0,     #Active damping low pass filter cut-off frequency
    kad = 0.2,
)<|MERGE_RESOLUTION|>--- conflicted
+++ resolved
@@ -258,7 +258,6 @@
         kω = 20.0,
         ωb = 2 * pi * 50.0,
     )
-<<<<<<< HEAD
     end
     function reactive_droop()
         return ReactivePowerDroop(
@@ -390,8 +389,32 @@
     #Add lines
     for lines in branches
         PSY.add_component!(sys, lines)
-=======
->>>>>>> 5aa4fd50
+    end
+
+    #Add loads
+    for load in loads
+        PSY.add_component!(sys, load)
+    end
+
+    #Add infinite source
+    for source in sources
+        PSY.add_component!(sys, source)
+    end
+
+    #Add generator
+    for gen in gens
+        PSY.add_component!(sys, gen)
+    end
+    return sys
+end
+
+function system_no_inv_no_sources(nodes, branches, loads, gens)
+    #Create system with BasePower = 100 MVA and nominal frequency 60 Hz.
+    sys = PSY.System(100.0, frequency = 60.0)
+
+    #Add buses
+    for bus in nodes
+        PSY.add_component!(sys, bus)
     end
     function reactive_droop()
         return ReactivePowerDroop(
