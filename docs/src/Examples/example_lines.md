--- conflicted
+++ resolved
@@ -166,33 +166,6 @@
 case9_no_tg = PSY.TGFixed(1.0) #eff
 
 ########  AVR Data #########
-<<<<<<< HEAD
-### AVRs for this case ###
-case9_avr = AVRTypeI(20.0, #Ka - Gain
-                        0.01, #Ke
-                        0.063, #Kf
-                        0.2, #Ta
-                        0.314, #Te
-                        0.35, #Tf
-                        0.001, #Tr
-                        5.0, #Vrmax
-                        -5.0, #Vrmin
-                        0.0039, #Ae - 1st ceiling coefficient
-                        1.555) #Be - 2nd ceiling coefficient
-
-### Generators ###
-case9_gen = PSY.DynamicGenerator(1, #Number
-                         :Case9Gen,
-                         nodes_case9[2], #bus
-                         1.0, # ω_ref,
-                         1.0124, #V_ref
-                         0.6, #P_ref
-                         case9_machine, #machine
-                         case9_shaft, #shaft
-                         case9_avr, #avr
-                         case9_no_tg, #tg
-                         cases_no_pss); #pss
-=======
 ### AVRs for Case 2, 3, 4 and 5 ###
 case9_avr = PSY.AVRTypeI(
     20.0, #Ka - Gain
@@ -223,66 +196,11 @@
     case9_no_tg, #tg
     cases_no_pss, #pss
 );
->>>>>>> 63403608
 ```
 
 and for the inverter:
 
 ```julia
-<<<<<<< HEAD
-############### Inverter Data ########################
-
-converter = AvgCnvFixedDC(138.0, #Rated Voltage
-                          100.0) #Rated MVA
-
-dc_source = FixedDCSource(1500.0) #Not in the original data, guessed.
-
-filt = LCLFilter(0.08, #Series inductance lf in pu
-                   0.003, #Series resitance rf in pu
-                   0.074, #Shunt capacitance cf in pu
-                   0.2, #Series reactance rg to grid connection (#Step up transformer or similar)
-                   0.01) #Series resistance lg to grid connection (#Step up transformer or similar)
-
-pll = PLL(500.0, #ω_lp: Cut-off frequency for LowPass filter of PLL filter.
-          0.084, #k_p: PLL proportional gain
-          4.69) #k_i: PLL integral gain
-
-virtual_H = VirtualInertia(2.0, #Ta:: VSM inertia constant
-                           400.0, #kd:: VSM damping coefficient
-                           20.0, #kω:: Frequency droop gain in pu
-                           2*pi*50.0) #ωb:: Rated angular frequency
-
-Q_control = ReactivePowerDroop(0.2, #kq:: Reactive power droop gain in pu
-                              1000.0) #ωf:: Reactive power cut-off low pass filter frequency
-
-outer_control = VirtualInertiaQdroop(virtual_H, Q_control)
-
-vsc = CombinedVIwithVZ(0.59, #kpv:: Voltage controller proportional gain
-                       736.0, #kiv:: Voltage controller integral gain
-                       0.0, #kffv:: Binary variable enabling the voltage feed-forward in output of current controllers
-                       0.0, #rv:: Virtual resistance in pu
-                       0.2, #lv: Virtual inductance in pu
-                       1.27, #kpc:: Current controller proportional gain
-                       14.3, #kiv:: Current controller integral gain
-                       0.0, #kffi:: Binary variable enabling the current feed-forward in output of current controllers
-                       50.0, #ωad:: Active damping low pass filter cut-off frequency
-                       0.2) #kad:: Active damping gain
-
-case9_inv = PSY.DynamicInverter(2, #number
-                             :DARCO, #name
-                             nodes_case9[3], #bus location
-                             1.0, #ω_ref
-                             0.8, #V_ref
-                             0.5, #P_ref
-                             -0.3, #Q_ref
-                             100.0, #MVABase
-                             converter, #Converter
-                             outer_control, #OuterControl
-                             vsc, #Voltage Source Controller
-                             dc_source, #DC Source
-                             pll, #Frequency Estimator
-                             filt); #Output Filter
-=======
 converter = PSY.AvgCnvFixedDC(
     138.0, #Rated Voltage
     100.0,
@@ -347,21 +265,11 @@
     pll, #Frequency Estimator
     filt, #Output Filter
 );
->>>>>>> 63403608
 ```
 
 ### Defining the Dynamic System
 
 ```julia
-<<<<<<< HEAD
-case9_DynSystem = PSY.System(nodes_case9, #Vector of Buses
-                                 branch_case9, #Vector of Branches
-                                 [case9_inv, case9_gen], #Vector of Dynamic Injections
-                                 vcat(inf_gen_case9, loads_case9), #Vector of Injections
-                                 100.0, #MVA Base
-                                 50.0, #Freq. Base
-                                 dyn_branch9); #Vector of Dynamic Branches
-=======
 #Create the system
 sys = PSY.System(
       100.0, #Base MVA
@@ -396,7 +304,6 @@
 
 #Add the generator
 PSY.add_component!(sys, case9_gen)
->>>>>>> 63403608
 ```
 
 ## Step 3: Build the simulation and initializing the problem
@@ -503,12 +410,7 @@
 ```
 
 
-<<<<<<< HEAD
-#Define Simulation Problem
-sim = Simulation(case9_DynSystem, tspan, Ybus_fault, cb, x0_init)
-=======
 ## Step 4: Run the simulation
->>>>>>> 63403608
 
 ```julia
 #Run the simulation
