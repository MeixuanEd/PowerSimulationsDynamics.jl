# Tutorial: One Machine against Infinite Bus (OMIB)

This tutorial will introduce you to the functionality of `LITS` for running Power System Simulations.
Note that this tutorial is for `LITS 0.3.0`. Future versions will have dedicated functions to find an equilibrium point using a Power Flow method without relying in a guess of the initial condition to run a non-linear solver.

This tutorial presents a simulation of a two-bus system, with an infinite bus (represented as a voltage source behind an impedance) at bus 1 and a classic machine on bus 2. The perturbation will be the trip of one of the two circuits (doubling its resistance and impedance) of the line that connects both buses.

This tutorial can be found on [LITS/Examples](https://github.com/Energy-MAC/LITS-Examples) repository.

## Step 1: Package Initialization

The first step consists in initialize all packages that will be used to run the simulation. All the necessary packages are listed:

```julia
using LITS
using PowerSystems
using Sundials
const PSY = PowerSystems
```

`PowerSystems` is used to properly define the data structure, while `Sundials` is used to fsolve the problem defined in `LITS`. Finally we call use can call `PowerSystems` functions using the `PSY` abbreviation.

## Step 2: Data creation

Next we need to define the different elements required to run a simulation. To run a simulation, it is required to define a `PSY.System` that requires the following components:

- Vector of `PSY.Bus` elements, that define all the buses in the network.
- Vector of `PSY.Branch` elements, that define all the branches elements (that connect two buses) in the network.
- Vector of `PSY.DynamicInjection` elements, that define all the devices connected to buses that can inject (or withdraw) current, while also defining differential equations to model its dynamics. These include generators and inverters.
- Vector of `PSY.PowerLoad` elements, that define all the loads connected to buses that can withdraw current, without defining any differential equation. Note that `LITS` will convert ConstantPower loads to RLC loads for transient simulations.
- Vector of `PSY.Source` elements, that define source components behind a reactance that can inject or withdraw current, without defining any differential equation.
- The base of power used to define per unit values, in MVA as a `Float64` value.
- The base frequency used in the system, in Hz as a `Float64` value.
- (Optional) Selecting which of the `PSY.Lines` (of the `PSY.Branch` vector) elements must be modeled of `DynamicLines` elements, that can be used to model lines with differential equations.

To start we will define the data structures for the network.

### Buses and Branches

As mentioned earlier, we require to create a `Vector` of `PSY.Bus` to define the buses in the network. Currently, some of the parameters are not used in `LITS`, but will be used once the initialization procedure is implemented (such as voltage limits or the requested bus voltage).

```julia
#Define the vector of buses
nodes_OMIB = [
    PSY.Bus(
        1, #number
        "Bus 1", #Name
        "REF", #BusType (REF, PV, PQ)
        0, #Angle in radians
        1.05, #Voltage in pu
        (min = 0.94, max = 1.06), #Voltage limits in pu
        69, #Base voltage in kV
    ),
    PSY.Bus(2, "Bus 2", "PV", 0, 1.0, (min = 0.94, max = 1.06), 69),
]
```

Note that two buses are defined in the vector `nodes_case1`. It is important that the bus numbers are ordered from ``1`` to ``n``, since that structure will be used to construct the vector of variables. Future versions of `LITS` will allow to relax this assumption. Similarly, to define the branches (that also has some parameters that are currently not used, such as the rate and angle limits):

```julia
#Define the vector of branches
branch_OMIB = [PSY.Line(
    "Line1", #name
    true, #available
    0.0, #active power flow initial condition (from-to)
    0.0, #reactive power flow initial condition (from-to)
    Arc(from = nodes_OMIB[1], to = nodes_OMIB[2]), #Connection between buses
    0.01, #resistance in pu
    0.05, #reactance in pu
    (from = 0.0, to = 0.0), #susceptance in pu
    18.046, #rate in MW
    1.04, #angle limits (-min and max)
)]
```

Since we are interested in creating a fault that trips one of the two circuits of the line, we will create an additional `Vector` of branches with doubled impedance:

```julia
#Define the vector of branches under the fault
branch_OMIB_fault = [PSY.Line(
    "Line1", #name
    true, #available
    0.0, #active power flow initial condition (from-to)
    0.0, #reactive power flow initial condition (from-to)
    Arc(from = nodes_OMIB[1], to = nodes_OMIB[2]), #Connection between buses
    0.02, #resistance in pu
    0.1, #reactance in pu
    (from = 0.0, to = 0.0), #susceptance in pu
    18.046, #rate in MW
    1.04, #angle limits (-min and max)
)]
```

Note that the resistance and reactance is doubled in comparison to the system without fault.

### Injection devices

Secondly, we will define devices that can inject/withdraw electric current directly without defining differential equations. In this case we include a load and the voltage source that model the infinite bus.

```julia
loads_OMIB = [PSY.PowerLoad(
    "LBus1", #name
    true, #availability
    nodes_OMIB[2], #bus
    PSY.ConstantPower, #type
    0.3, #P
    0.01, #Q
    0.3, #P_max
    0.01, #Q_max
)]

inf_gen_OMIB = [PSY.Source(
    "InfBus", #name
    true, #availability
    nodes_OMIB[1], #bus
    1.05, #VR
    0.0, #VI
    0.000005, #Xth
)]
```

Note that loads are assumed as constant power for power flow purposes, but for dynamic simulations are converted to impedance loads assuming nominal voltage equals to 1 pu.

### Dynamic Injection devices

Third, we define the `Vector` of `PSY.DynamicInjection` elements. In this case, we require to define a generator located in bus 2. For that purpose, we need to define its machine, shaft, automatic voltage regulator (AVR), turbine governor (TG) and power system stabilizer (PSS):

```julia
### Machine ###
machine_OMIB = PSY.BaseMachine(
    0.0, #R
    0.2995, #Xd_p
    0.7087, #eq_p
    100.0,
)  #MVABase

######## Shaft Data #########

### Shaft for Case 1 ###
shaft_OMIB = PSY.SingleMass(
    3.148, #H
    2.0, #D
)

########  AVR Data #########
avr_OMIB = AVRFixed(0.0) #Vf not applicable in Classic Machines

######## TG Data #########
### No TG ###
tg_OMIB = TGFixed(1.0) #No TG: Efficiency = 1.0

######## PSS Data #########
### No PSS ###
pss_OMIB = PSSFixed(0.0) #No PSS without AVR

### Constructing the Generator ###
<<<<<<< HEAD
case1_gen = PSY.DynamicGenerator(1, #Number
                      :Case1Gen,
                      nodes_case1[2], #bus
                      1.0, # ω_ref,
                      1.0, #V_ref (only used in AVR)
                      0.5, #P_ref
                      case1_machine, #machine
                      case1_shaft, #shaft
                      case1_avr, #avr
                      case1234_no_tg, #tg
                      cases_no_pss) #pss
=======
gen_OMIB = PSY.DynamicGenerator(
    1, #Number
    "OMIB_Gen", #name
    nodes_OMIB[2], #bus
    1.0, #ω_ref
    1.0, #V_ref
    0.5, #P_ref
    0.0, #Q_ref: Not used for standard machines (only for PQ gens)
    machine_OMIB, #machine
    shaft_OMIB, #shaft
    avr_OMIB, #avr
    tg_OMIB, #tg
    pss_OMIB, #pss
)
>>>>>>> 63403608
```

Note that a generator is defined by its 5 components, while also defining its reference for frequency, voltage and power. The reactive power reference must be defined but is not used for standard machines, since is only used for PQ generators, that will be implemented in future versions of `LITS`.

### Defining the Dynamic System

Finally, with all the components properly constructed we define the dynamic system:

```julia
<<<<<<< HEAD
case1_DynSystem = PSY.System(nodes_case1, #Vector of Buses
                              branch_case1, #Vector of Branches
                              [case1_gen], #Vector of Dynamic Injections
                              vcat(inf_gen_case1,loads_case1), #Vector of Injections
                              100.0, #MVA Base
                              60.0) #Freq. Base
=======
#Create the system
sys = PSY.System(
      100.0, #Base MVA
      frequency = 60.0, #Nominal frequency in Hz
)

#Add the buses to the system
for bus in nodes_OMIB
    PSY.add_component!(sys, bus)
end

#Add the branches to the system
for br in branch_OMIB
    PSY.add_component!(sys, br)
end

#Add the loads to the system
for load in loads_OMIB
    PSY.add_component!(sys, load)
end

#Add the sources (infinite gens) to the system
for source in inf_gen_OMIB
    PSY.add_component!(sys, source)
end

#Add the generator
PSY.add_component!(sys, gen_OMIB)
>>>>>>> 63403608
```

## Step 3: Build the simulation and initializing the problem

The next step is to create the simulation structure. This will create the indexing of our system that will be used to formulate the differential-algebraic system of equations. To do so, it is required to specify the perturbation that will occur in the system. `LITS` support two types of perturbations:
- Three Phase Fault
- Change in Reference Parameter

In here, he will use a Three Phase Fault, that is modeled by modifying the admittance matrix of the system. To do so we create a ThreePhaseFault perturbation as follows:
```julia
#Obtain the Ybus of the faulted system
Ybus_fault = PSY.Ybus(
    branch_OMIB_fault, #fault set of lines
    nodes_OMIB, #set of buses
)[:,:]

#Construct the perturbation
perturbation_Ybus = ThreePhaseFault(
    1.0, #change will occur at t = 1.0s
    Ybus_fault, #new Ybus
)
```

With this, we are ready to create our simulation structure. We will skip solving for initial conditions to discuss about indexing. To construct our simulation we use:
```julia
#Time span of our simulation
tspan = (0.0, 30.0)

#Define Simulation
sim = Simulation(
    sys, #system
    tspan, #time span
    perturbation_Ybus, #Type of perturbation
    initialize_simulation = false #keyword argument to not find initial conditions.
)
```
This will create the simulation structure that will be used to run the transient simulation and will modify the system to include the indexing. `LITS` will have the following structure for the vector of variables:
```math
x = \left[\begin{array}{c} v_r \\ v_i \\ z \end{array}\right]
```
on which ``v_r`` is the vector of real voltages of all buses, ``v_i`` is the vector of imaginary voltages of all buses and ``z`` is the rest of states defined by the dynamic devices. Then, the length of the vector of variables will ``2n + \text{len}(z)``, where ``n`` is the number of buses in the system. The indexing of the states can be found using:
```julia
ext = PSY.get_ext(sim.system) #Obtain ext information of the system
ext["global_index"] #Showcase the global indexing of z
```
In this system, ``\delta`` of the generator is state 5 and ``\omega`` is state 6 (since the first 4 states are the bus voltages). In addition, `ext["lits_counts"]` has information on the total variables and total states (differential variables).

The next step consists in finding an initial condition for the states. In this case simply running
```julia
#Define Simulation
sim = Simulation(
    sys, #system
    tspan, #time span
    perturbation_Ybus, #Type of perturbation
)
```
will correctly initialize the system. If no initial guess is provided, the system will use a flat start guess, assuming that all real voltages are equal to one, while imaginary voltages are equal to zero. Differential variables (states) will be guessed as zero too. The initial values can be obtained using `sim.x0_init`. However, for most systems if a bad initial guess is used, the non-linear solver may fail in correctly initializing the system. For such purposes, an initial guess can be provided to the simulation as follows:

```julia
<<<<<<< HEAD
#Define Simulation Problem
sim = Simulation(case1_DynSystem, #Dynamic System
                        tspan, #Time span to simulate
                        Ybus_fault, #Parameter that will be changed in the fault
                        cb, #Callback
                        x0_init) #Initial condition
=======
#Initial guess
x0_guess = [
    1.0, #VR_1
    1.0, #VR_2
    0.0, #VI_1
    0.0, #VI_2
    0.2, #δ
    1.0, #ω
]

#Define Simulation
sim = Simulation(
    sys, #system
    tspan, #time span
    perturbation_Ybus, #Type of perturbation
    initial_guess = x0_guess, #initial guess
)

#Check the initial condition
sim.x0_init
>>>>>>> 63403608
```

## Step 4: Run the Simulation

Finally, to run the simulation we simply use:
```julia
#Solve problem
run_simulation!(sim, #simulation structure
                IDA(), #Sundials DAE Solver
                dtmax=0.02); #Arguments: Maximum timestep allowed
```
In some cases, the dynamic time step used for the simulation may fail. In such case, the keyword argument `dtmax` can be used to limit the maximum time step allowed for the simulation.

## Step 5: Exploring the solution

After running the simulation, our simulation structure `sim` will have the solution. For that `sim.solution` can be used to explore the solution structure. In this case `sim.solution.t` returns the vector of time, while `sim.solution.u` return the array of states. In addition, `LITS` have two functions to obtain different states of the solution:

- `get_state_series(sim, ("OMIB_Gen", :δ))`: can be used to obtain the solution as a tuple of time and the required state. In this case, we are obtaining the rotor angle `:δ` of the generator named `"OMIB_Gen"`.
- `get_voltagemag_series(sim, 2)`: can be used to obtain the voltage magnitude as a tuple of time and voltage. In this case, we are obtaining the voltage magnitude at bus 2 (where the generator is located).

```julia
using Plots
angle = get_state_series(sim, ("OMIB_Gen", :δ))
plot(angle, xlabel="time", ylabel="rotor angle [rad]", label="rotor angle")

volt = get_voltagemag_series(sim, 2)
plot(volt, xlabel="time", ylabel="Voltage [pu]", label="V_2")
```

```@raw html
<img src="../../assets/rotor_angle_OMIB.png" width="75%"/>
``` ⠀

```@raw html
<img src="../../assets/voltage_OMIB.png" width="75%"/>
``` ⠀

## Optional: Small Signal Analysis

`LITS 0.3.0` uses automatic differentiation to compute the reduced Jacobian of the system for the differential states. This can be used to analyze the local stability of the linearized system.

```julia
small_sig = small_signal_analysis(sim)
```

The `small_sig` result can report the reduced jacobian for ``\delta`` and ``\omega``, and can also be used to report the eigenvalues of the reduced linearized system.

```julia
small_sig.reduced_jacobian

small_sig.eigenvalues
```<|MERGE_RESOLUTION|>--- conflicted
+++ resolved
@@ -154,19 +154,6 @@
 pss_OMIB = PSSFixed(0.0) #No PSS without AVR
 
 ### Constructing the Generator ###
-<<<<<<< HEAD
-case1_gen = PSY.DynamicGenerator(1, #Number
-                      :Case1Gen,
-                      nodes_case1[2], #bus
-                      1.0, # ω_ref,
-                      1.0, #V_ref (only used in AVR)
-                      0.5, #P_ref
-                      case1_machine, #machine
-                      case1_shaft, #shaft
-                      case1_avr, #avr
-                      case1234_no_tg, #tg
-                      cases_no_pss) #pss
-=======
 gen_OMIB = PSY.DynamicGenerator(
     1, #Number
     "OMIB_Gen", #name
@@ -181,7 +168,6 @@
     tg_OMIB, #tg
     pss_OMIB, #pss
 )
->>>>>>> 63403608
 ```
 
 Note that a generator is defined by its 5 components, while also defining its reference for frequency, voltage and power. The reactive power reference must be defined but is not used for standard machines, since is only used for PQ generators, that will be implemented in future versions of `LITS`.
@@ -191,14 +177,6 @@
 Finally, with all the components properly constructed we define the dynamic system:
 
 ```julia
-<<<<<<< HEAD
-case1_DynSystem = PSY.System(nodes_case1, #Vector of Buses
-                              branch_case1, #Vector of Branches
-                              [case1_gen], #Vector of Dynamic Injections
-                              vcat(inf_gen_case1,loads_case1), #Vector of Injections
-                              100.0, #MVA Base
-                              60.0) #Freq. Base
-=======
 #Create the system
 sys = PSY.System(
       100.0, #Base MVA
@@ -227,7 +205,6 @@
 
 #Add the generator
 PSY.add_component!(sys, gen_OMIB)
->>>>>>> 63403608
 ```
 
 ## Step 3: Build the simulation and initializing the problem
@@ -287,14 +264,6 @@
 will correctly initialize the system. If no initial guess is provided, the system will use a flat start guess, assuming that all real voltages are equal to one, while imaginary voltages are equal to zero. Differential variables (states) will be guessed as zero too. The initial values can be obtained using `sim.x0_init`. However, for most systems if a bad initial guess is used, the non-linear solver may fail in correctly initializing the system. For such purposes, an initial guess can be provided to the simulation as follows:
 
 ```julia
-<<<<<<< HEAD
-#Define Simulation Problem
-sim = Simulation(case1_DynSystem, #Dynamic System
-                        tspan, #Time span to simulate
-                        Ybus_fault, #Parameter that will be changed in the fault
-                        cb, #Callback
-                        x0_init) #Initial condition
-=======
 #Initial guess
 x0_guess = [
     1.0, #VR_1
@@ -315,7 +284,6 @@
 
 #Check the initial condition
 sim.x0_init
->>>>>>> 63403608
 ```
 
 ## Step 4: Run the Simulation
