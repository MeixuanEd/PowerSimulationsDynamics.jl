--- conflicted
+++ resolved
@@ -16,10 +16,7 @@
             "Network" => "Models/network.md",
             "Generator" => "Models/gens.md",
             "Inverter" => "Models/inverters.md",
-<<<<<<< HEAD
-=======
             "Small Signal" => "Models/small.md",
->>>>>>> 63403608
         ],
     ],
 )
