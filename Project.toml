name = "PowerSimulationsDynamics"
uuid = "398b2ede-47ed-4edc-b52e-69e4a48b4336"
authors = ["Jose Daniel Lara, Rodrigo Henriquez"]
version = "0.2.0"

[deps]
DiffEqBase = "2b5f629d-d688-5b77-993f-72d75c75574e"
DocStringExtensions = "ffbed154-4ef7-542d-bbb7-c09d3a79fcae"
ForwardDiff = "f6369f11-7733-5829-9624-2563aa707210"
InfrastructureSystems = "2cd47ed4-ca9b-11e9-27f2-ab636a7671f1"
LinearAlgebra = "37e2e46d-f89d-539d-b4ee-838fcccc9c8e"
Logging = "56ddb016-857b-54e1-b83d-db4d58db5568"
NLsolve = "2774e3e8-f4cf-5e23-947b-6d7e65073b56"
PowerSystems = "bcd98974-b02a-5e2f-9ee0-a103f5c450dd"
SparseArrays = "2f01184e-e22b-5df5-ae63-d93ebab69eaf"

[compat]
DiffEqBase = "6"
DocStringExtensions = "~0.8.2"
ForwardDiff = "~v0.10"
InfrastructureSystems = "~0.15"
NLsolve = "4"
<<<<<<< HEAD
PowerSystems = "~0.27"
=======
PowerSystems = "~0.28"
>>>>>>> 5cda31fc
julia = "^1.2"<|MERGE_RESOLUTION|>--- conflicted
+++ resolved
@@ -20,9 +20,5 @@
 ForwardDiff = "~v0.10"
 InfrastructureSystems = "~0.15"
 NLsolve = "4"
-<<<<<<< HEAD
-PowerSystems = "~0.27"
-=======
 PowerSystems = "~0.28"
->>>>>>> 5cda31fc
 julia = "^1.2"