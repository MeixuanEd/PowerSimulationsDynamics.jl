name = "LITS"
uuid = "86b0dc02-7903-11e9-325f-f195ca7e6c1a"
<<<<<<< HEAD
version = "0.4.0"
=======
version = "0.3.3"
>>>>>>> 75bf8759

[deps]
DiffEqBase = "2b5f629d-d688-5b77-993f-72d75c75574e"
ForwardDiff = "f6369f11-7733-5829-9624-2563aa707210"
InfrastructureSystems = "2cd47ed4-ca9b-11e9-27f2-ab636a7671f1"
LinearAlgebra = "37e2e46d-f89d-539d-b4ee-838fcccc9c8e"
NLsolve = "2774e3e8-f4cf-5e23-947b-6d7e65073b56"
PowerSystems = "bcd98974-b02a-5e2f-9ee0-a103f5c450dd"
SparseArrays = "2f01184e-e22b-5df5-ae63-d93ebab69eaf"

[compat]
DiffEqBase = "6"
ForwardDiff = "~v0.10"
InfrastructureSystems = "~0.5"
NLsolve = "4"
<<<<<<< HEAD
PowerSystems = "~0.14"
=======
PowerSystems = "~0.13"
>>>>>>> 75bf8759
julia = "^1.2"<|MERGE_RESOLUTION|>--- conflicted
+++ resolved
@@ -1,10 +1,6 @@
 name = "LITS"
 uuid = "86b0dc02-7903-11e9-325f-f195ca7e6c1a"
-<<<<<<< HEAD
 version = "0.4.0"
-=======
-version = "0.3.3"
->>>>>>> 75bf8759
 
 [deps]
 DiffEqBase = "2b5f629d-d688-5b77-993f-72d75c75574e"
@@ -18,11 +14,7 @@
 [compat]
 DiffEqBase = "6"
 ForwardDiff = "~v0.10"
-InfrastructureSystems = "~0.5"
+InfrastructureSystems = "~0.6"
 NLsolve = "4"
-<<<<<<< HEAD
 PowerSystems = "~0.14"
-=======
-PowerSystems = "~0.13"
->>>>>>> 75bf8759
 julia = "^1.2"